{
<<<<<<< HEAD
  "version": "1.6.0-beta.8",
=======
  "version": "1.5.11",
>>>>>>> ca5ba210
  "npmClient": "yarn",
  "useWorkspaces": true,
  "npmClientArgs": [
    "--ignore-engines"
  ],
  "command": {
    "version": {
      "forcePublish": true,
      "exact": true,
      "message": "chore(versions): 😊 publish %s"
    }
  }
}<|MERGE_RESOLUTION|>--- conflicted
+++ resolved
@@ -1,9 +1,5 @@
 {
-<<<<<<< HEAD
   "version": "1.6.0-beta.8",
-=======
-  "version": "1.5.11",
->>>>>>> ca5ba210
   "npmClient": "yarn",
   "useWorkspaces": true,
   "npmClientArgs": [
