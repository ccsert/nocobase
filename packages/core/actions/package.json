--- conflicted
+++ resolved
@@ -1,24 +1,14 @@
 {
   "name": "@nocobase/actions",
-<<<<<<< HEAD
-  "version": "1.6.0-alpha.8",
-=======
   "version": "1.6.0-alpha.27",
->>>>>>> 32de5ffe
   "description": "",
   "license": "AGPL-3.0",
   "main": "./lib/index.js",
   "types": "./lib/index.d.ts",
   "dependencies": {
-<<<<<<< HEAD
-    "@nocobase/cache": "1.6.0-alpha.8",
-    "@nocobase/database": "1.6.0-alpha.8",
-    "@nocobase/resourcer": "1.6.0-alpha.8"
-=======
     "@nocobase/cache": "1.6.0-alpha.27",
     "@nocobase/database": "1.6.0-alpha.27",
     "@nocobase/resourcer": "1.6.0-alpha.27"
->>>>>>> 32de5ffe
   },
   "repository": {
     "type": "git",
