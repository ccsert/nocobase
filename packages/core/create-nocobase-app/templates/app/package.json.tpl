{
  "name": "{{{name}}}",
  "private": true,
  "workspaces": [
    "packages/*/*",
    "packages/*/*/*"
  ],
  "engines": {
    "node": ">=18"
  },
  "scripts": {
    "nocobase": "nocobase",
    "pm": "nocobase pm",
    "pm2": "nocobase pm2",
    "dev": "nocobase dev",
    "start": "nocobase start",
    "clean": "nocobase clean",
    "build": "nocobase build",
    "test": "nocobase test",
    "e2e": "nocobase e2e",
    "tar": "nocobase tar",
    "postinstall": "nocobase postinstall",
    "lint": "eslint ."
  },
  "resolutions": {
    "cytoscape": "3.28.0",
    "@types/react": "18.3.18",
    "@types/react-dom": "^18.0.0",
    "react-router-dom": "6.28.1",
    "react-router": "6.28.1",
<<<<<<< HEAD
    "antd": "5.24.2",
    "async": "3.2.6",
    "rollup": "4.24.0"
=======
    "async": "^3.2.6",
    "antd": "5.12.8",
    "rollup": "4.24.0",
    "semver": "^7.7.1"
>>>>>>> 120aa342
  },
  "dependencies": {
    "@nocobase/cli": "{{{version}}}",
    {{{dependencies}}}
  },
  "devDependencies": {
    "@nocobase/devtools": "{{{version}}}"
  }
}<|MERGE_RESOLUTION|>--- conflicted
+++ resolved
@@ -28,16 +28,10 @@
     "@types/react-dom": "^18.0.0",
     "react-router-dom": "6.28.1",
     "react-router": "6.28.1",
-<<<<<<< HEAD
     "antd": "5.24.2",
-    "async": "3.2.6",
-    "rollup": "4.24.0"
-=======
     "async": "^3.2.6",
-    "antd": "5.12.8",
     "rollup": "4.24.0",
     "semver": "^7.7.1"
->>>>>>> 120aa342
   },
   "dependencies": {
     "@nocobase/cli": "{{{version}}}",
