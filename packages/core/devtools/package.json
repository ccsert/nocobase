{
  "name": "@nocobase/devtools",
  "version": "1.6.0-alpha.29",
  "description": "",
  "license": "AGPL-3.0",
  "main": "./src/index.js",
  "dependencies": {
<<<<<<< HEAD
    "@nocobase/build": "1.6.0-alpha.29",
    "@nocobase/client": "1.6.0-alpha.29",
    "@nocobase/test": "1.6.0-alpha.29",
    "@types/koa": "^2.13.4",
=======
    "@nocobase/build": "1.6.0-beta.15",
    "@nocobase/client": "1.6.0-beta.15",
    "@nocobase/test": "1.6.0-beta.15",
    "@types/koa": "^2.15.0",
>>>>>>> a5235271
    "@types/koa-bodyparser": "^4.3.4",
    "@types/lodash": "^4.14.177",
    "@types/node": "*",
    "@types/react": "^18.0.0",
    "@types/react-dom": "^18.0.0",
    "@typescript-eslint/eslint-plugin": "^6.2.0",
    "@typescript-eslint/parser": "^6.2.0",
    "concurrently": "^7.0.0",
    "cross-env": "^7.0.3",
    "eslint": "^8.45.0",
    "eslint-config-prettier": "^8.8.0",
    "eslint-plugin-import": "^2.27.5",
    "eslint-plugin-markdown": "^3.0.0",
    "eslint-plugin-node": "^11.1.0",
    "eslint-plugin-prettier": "^5.0.0",
    "eslint-plugin-promise": "^7.1.0",
    "eslint-plugin-react": "^7.33.0",
    "eslint-plugin-react-hooks": "^4.6.0",
    "fast-glob": "^3.3.1",
    "lerna": "^4.0.0",
    "prettier": "^3.0.0",
    "pretty-format": "^24.0.0",
    "pretty-quick": "^3.1.0",
    "react": "^18.0.0",
    "react-dom": "^18.0.0",
    "rimraf": "^3.0.0",
    "serve": "^13.0.2",
    "ts-loader": "^7.0.4",
    "ts-node": "9.1.1",
    "ts-node-dev": "1.1.8",
    "tsconfig-paths": "^4.2.0",
    "tsx": "^4.6.2",
    "typescript": "5.1.3",
    "umi": "^4.0.69"
  },
  "repository": {
    "type": "git",
    "url": "git+https://github.com/nocobase/nocobase.git",
    "directory": "packages/core/devtools"
  },
  "gitHead": "d0b4efe4be55f8c79a98a331d99d9f8cf99021a1"
}<|MERGE_RESOLUTION|>--- conflicted
+++ resolved
@@ -5,17 +5,10 @@
   "license": "AGPL-3.0",
   "main": "./src/index.js",
   "dependencies": {
-<<<<<<< HEAD
     "@nocobase/build": "1.6.0-alpha.29",
     "@nocobase/client": "1.6.0-alpha.29",
     "@nocobase/test": "1.6.0-alpha.29",
-    "@types/koa": "^2.13.4",
-=======
-    "@nocobase/build": "1.6.0-beta.15",
-    "@nocobase/client": "1.6.0-beta.15",
-    "@nocobase/test": "1.6.0-beta.15",
     "@types/koa": "^2.15.0",
->>>>>>> a5235271
     "@types/koa-bodyparser": "^4.3.4",
     "@types/lodash": "^4.14.177",
     "@types/node": "*",
