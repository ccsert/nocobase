--- conflicted
+++ resolved
@@ -6,13 +6,8 @@
   "types": "./lib/index.d.ts",
   "license": "AGPL-3.0",
   "dependencies": {
-<<<<<<< HEAD
-    "@nocobase/logger": "1.4.0-alpha",
-    "@nocobase/utils": "1.4.0-alpha",
-=======
     "@nocobase/logger": "1.4.0-alpha.11",
     "@nocobase/utils": "1.4.0-alpha.11",
->>>>>>> 19c914cd
     "chalk": "^4.1.1",
     "cron-parser": "4.4.0",
     "dayjs": "^1.11.8",
