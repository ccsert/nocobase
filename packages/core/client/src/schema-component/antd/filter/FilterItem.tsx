/**
 * This file is part of the NocoBase (R) project.
 * Copyright (c) 2020-2024 NocoBase Co., Ltd.
 * Authors: NocoBase Team.
 *
 * This project is dual-licensed under AGPL-3.0 and NocoBase Commercial License.
 * For more information, please refer to: https://www.nocobase.com/agreement.
 */

import { CloseCircleOutlined } from '@ant-design/icons';
import { css } from '@emotion/css';
import { observer } from '@formily/react';
import { sortTree } from '@nocobase/utils/client';
import { Cascader, Select, Space } from 'antd';
import React, { useCallback, useContext, useMemo, useState } from 'react';
import { useTranslation } from 'react-i18next';
import { useCompile } from '../..';
import { DynamicComponent } from './DynamicComponent';
import { RemoveConditionContext } from './context';
import { useValues } from './useValues';

export const FilterItem = observer(
  (props: any) => {
    const { t } = useTranslation();
    const compile = useCompile();
    const remove = useContext(RemoveConditionContext);
    const {
      schema,
      fields: _fields,
      operators,
      dataIndex,
      operator,
      setDataIndex,
      setOperator,
      value,
      setValue,
      collectionField,
    } = useValues();
<<<<<<< HEAD
    const [options, setOptions] = useState(compile(fields));
=======
    const fields = sortTree(_fields, 'children', 'children', false);
>>>>>>> 4547b7dd
    const style = useMemo(() => ({ marginBottom: 8 }), []);
    const fieldNames = useMemo(
      () => ({
        label: 'title',
        value: 'name',
        children: 'children',
      }),
      [],
    );
    const onChange = useCallback(
      (value) => {
        setDataIndex(value);
      },
      [setDataIndex],
    );

    const onOperatorsChange = useCallback(
      (value) => {
        setOperator(value);
      },
      [setOperator],
    );

    const removeStyle = useMemo(() => ({ color: '#bfbfbf' }), []);

    const onSearch = async (value) => {
      if (value) {
        const filteredOptions = compile(fields).filter((option) => {
          return option[fieldNames.label].toLowerCase().includes(value.toLowerCase());
        });
        setOptions(filteredOptions);
      } else {
        setOptions(compile(fields));
      }
    };
    const filter = (inputValue: string, path: any) =>
      path.some((option) => (option[fieldNames.label] as string).toLowerCase().indexOf(inputValue.toLowerCase()) > -1);
    return (
      // 添加 nc-filter-item 类名是为了帮助编写测试时更容易选中该元素
      <div style={style} className="nc-filter-item">
        <Space wrap>
          <Cascader
            // @ts-ignore
            role="button"
            data-testid="select-filter-field"
            className={css`
              width: 160px;
            `}
<<<<<<< HEAD
            allowClear
=======
            popupClassName={css`
              .ant-cascader-menu {
                height: fit-content;
                max-height: 50vh;
              }
            `}
            showSearch
>>>>>>> 4547b7dd
            fieldNames={fieldNames}
            value={dataIndex}
            options={options}
            onChange={onChange}
            placeholder={t('Select field')}
            onSearch={onSearch}
            showSearch={{ filter }}
            changeOnSelect={false}
            onClear={() => setOptions(compile(fields))}
          />
          <Select
            // @ts-ignore
            role="button"
            data-testid="select-filter-operator"
            className={css`
              min-width: 110px;
            `}
            popupMatchSelectWidth={false}
            value={operator?.value}
            options={compile(operators)}
            onChange={onOperatorsChange}
            placeholder={t('Comparision')}
          />
          {!operator?.noValue ? (
            <DynamicComponent value={value} schema={schema} collectionField={collectionField} onChange={setValue} />
          ) : null}
          {!props.disabled && (
            <a role="button" aria-label="icon-close">
              <CloseCircleOutlined onClick={remove} style={removeStyle} />
            </a>
          )}
        </Space>
      </div>
    );
  },
  { displayName: 'FilterItem' },
);<|MERGE_RESOLUTION|>--- conflicted
+++ resolved
@@ -36,11 +36,8 @@
       setValue,
       collectionField,
     } = useValues();
-<<<<<<< HEAD
-    const [options, setOptions] = useState(compile(fields));
-=======
-    const fields = sortTree(_fields, 'children', 'children', false);
->>>>>>> 4547b7dd
+    const fields = useMemo(() => sortTree(_fields, 'children', 'children', false), [_fields]);
+    const [options, setOptions] = useState(() => compile(fields));
     const style = useMemo(() => ({ marginBottom: 8 }), []);
     const fieldNames = useMemo(
       () => ({
@@ -89,17 +86,13 @@
             className={css`
               width: 160px;
             `}
-<<<<<<< HEAD
-            allowClear
-=======
             popupClassName={css`
               .ant-cascader-menu {
                 height: fit-content;
                 max-height: 50vh;
               }
             `}
-            showSearch
->>>>>>> 4547b7dd
+            allowClear
             fieldNames={fieldNames}
             value={dataIndex}
             options={options}
