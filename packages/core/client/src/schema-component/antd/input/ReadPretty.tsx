/**
 * This file is part of the NocoBase (R) project.
 * Copyright (c) 2020-2024 NocoBase Co., Ltd.
 * Authors: NocoBase Team.
 *
 * This project is dual-licensed under AGPL-3.0 and NocoBase Commercial License.
 * For more information, please refer to: https://www.nocobase.com/agreement.
 */

import { css, cx } from '@emotion/css';
import { usePrefixCls } from '@formily/antd-v5/esm/__builtins__';
import { useFieldSchema } from '@formily/react';
import { Image } from 'antd';
import cls from 'classnames';
import _ from 'lodash';
import React, { useMemo } from 'react';
import { useCompile } from '../../hooks';
import { EllipsisWithTooltip } from './EllipsisWithTooltip';
import { HTMLEncode } from './shared';
import { withPopupWrapper } from '../../common/withPopupWrapper';

export type InputReadPrettyComposed = {
  Input: React.FC<InputReadPrettyProps>;
  URL: React.FC<URLReadPrettyProps>;
  Preview: React.FC<URLReadPrettyProps>;
  TextArea: React.FC<TextAreaReadPrettyProps>;
  Html: React.FC<HtmlReadPrettyProps>;
  JSON: React.FC<JSONTextAreaReadPrettyProps>;
};

export const ReadPretty: InputReadPrettyComposed = () => null;

export interface InputReadPrettyProps {
  value?: any;
  className?: string;
  style?: React.CSSProperties;
  addonBefore?: React.ReactNode;
  prefix?: React.ReactNode;
  suffix?: React.ReactNode;
  addonAfter?: React.ReactNode;
  ellipsis?: boolean;
  prefixCls?: string;
}

ReadPretty.Input = (props: InputReadPrettyProps) => {
  // eslint-disable-next-line react-hooks/rules-of-hooks
  const prefixCls = usePrefixCls('description-input', props);
  // eslint-disable-next-line react-hooks/rules-of-hooks
  const compile = useCompile();
  // eslint-disable-next-line react-hooks/rules-of-hooks
  const content = useMemo(
    () => (props.value && typeof props.value === 'object' ? JSON.stringify(props.value) : compile(props.value)),
    [props.value],
  );

  return (
    <div
      className={cls(prefixCls, props.className)}
      style={{ overflowWrap: 'break-word', whiteSpace: 'normal', ...props.style }}
    >
      {props.addonBefore}
      {props.prefix}
      {props.ellipsis ? <EllipsisWithTooltip ellipsis={props.ellipsis}>{content}</EllipsisWithTooltip> : content}
      {props.suffix}
      {props.addonAfter}
    </div>
  );
};

export interface TextAreaReadPrettyProps {
  value?: any;
  className?: string;
  style?: React.CSSProperties;
  addonBefore?: React.ReactNode;
  prefix?: React.ReactNode;
  suffix?: React.ReactNode;
  addonAfter?: React.ReactNode;
  ellipsis?: boolean;
  text?: boolean;
  autop?: boolean;
  prefixCls?: string;
}

const toHTML = _.memoize((value: string) => ({ __html: HTMLEncode(value).split('\n').join('<br/>') }));
const lineHeight = { lineHeight: 'inherit' };
const html = (value: string) => <div style={lineHeight} dangerouslySetInnerHTML={toHTML(value)} />;

ReadPretty.TextArea = (props) => {
  // eslint-disable-next-line react-hooks/rules-of-hooks
  const prefixCls = usePrefixCls('description-textarea', props);
  // eslint-disable-next-line react-hooks/rules-of-hooks
  const compile = useCompile();
  const { autop: atop = true, ellipsis, text } = props;

  // eslint-disable-next-line react-hooks/rules-of-hooks
  const content = useMemo(() => {
    const value = compile(props.value ?? '');

    return ellipsis ? (
      <EllipsisWithTooltip ellipsis={ellipsis} popoverContent={atop ? html(value) : value}>
        {text || value}
      </EllipsisWithTooltip>
    ) : atop ? (
      html(value)
    ) : (
      value
    );
  }, [atop, ellipsis, props.value, text]);

  return (
    <div
      className={cls(prefixCls, props.className)}
      style={{ overflowWrap: 'break-word', whiteSpace: 'normal', ...props.style }}
    >
      {props.addonBefore}
      {props.prefix}
      {content}
      {props.suffix}
      {props.addonAfter}
    </div>
  );
};

const convertToText = _.memoize((html: string) => {
  const temp = document.createElement('div');
  temp.innerHTML = html;
  const text = temp.innerText;
  return text?.replace(/[\n\r]/g, '') || '';
});

export interface HtmlReadPrettyProps {
  value?: any;
  className?: string;
  style?: React.CSSProperties;
  addonBefore?: React.ReactNode;
  prefix?: React.ReactNode;
  suffix?: React.ReactNode;
  addonAfter?: React.ReactNode;
  ellipsis?: boolean;
  autop?: boolean;
  prefixCls?: string;
}

const lineHeight142 = { lineHeight: '1.42' };
ReadPretty.Html = (props) => {
  // eslint-disable-next-line react-hooks/rules-of-hooks
  const prefixCls = usePrefixCls('description-textarea', props);
  // eslint-disable-next-line react-hooks/rules-of-hooks
  const compile = useCompile();
  // eslint-disable-next-line react-hooks/rules-of-hooks
  const content = useMemo(() => {
    const value = compile(props.value ?? '');
    const { autop = true, ellipsis } = props;
    const html = (
      <div
        style={lineHeight142}
        dangerouslySetInnerHTML={{
          __html: value,
        }}
      />
    );
    const text = convertToText(value);

    if (ellipsis) {
      return (
        <EllipsisWithTooltip ellipsis={ellipsis} popoverContent={autop ? html : value}>
          {text}
        </EllipsisWithTooltip>
      );
    }

    return autop ? html : value;
  }, [props.value]);

  return (
    <div
      className={cls(prefixCls, props.className)}
      style={{ overflowWrap: 'break-word', whiteSpace: 'normal', ...props.style }}
    >
      {props.addonBefore}
      {props.prefix}
      {content}
      {props.suffix}
      {props.addonAfter}
    </div>
  );
};

export interface URLReadPrettyProps {
  value?: any;
  className?: string;
  style?: React.CSSProperties;
  addonBefore?: React.ReactNode;
  prefix?: React.ReactNode;
  suffix?: React.ReactNode;
  addonAfter?: React.ReactNode;
  prefixCls?: string;
  ellipsis?: boolean;
}

const ellipsisStyle = { textOverflow: 'ellipsis', overflow: 'hidden', whiteSpace: 'nowrap', display: 'block' };
ReadPretty.URL = (props: URLReadPrettyProps) => {
  // eslint-disable-next-line react-hooks/rules-of-hooks
  const prefixCls = usePrefixCls('description-url', props);
  const content = props.value && (
    <a style={props.ellipsis ? ellipsisStyle : undefined} target="_blank" rel="noopener noreferrer" href={props.value}>
      {props.value}
    </a>
  );
  return (
    <div className={cls(prefixCls, props.className)} style={{ whiteSpace: 'normal', ...props.style }}>
      {props.addonBefore}
      {props.prefix}
      {content}
      {props.suffix}
      {props.addonAfter}
    </div>
  );
};

const sizes = {
  small: 24,
  middle: 48,
  large: 72,
};

ReadPretty.Preview = function Preview(props: any) {
  const fieldSchema = useFieldSchema();
  const size = fieldSchema['x-component-props']?.['size'] || 'small';
  const objectFit = fieldSchema['x-component-props']?.['objectFit'] || 'cover';

  if (!props.value) {
    return props.value;
  }
<<<<<<< HEAD
=======
  const sizes = {
    small: 24,
    middle: 48,
    large: 72,
    oversized: 120,
  };

>>>>>>> 08665d2e
  return (
    <Image
      style={
        ['small', 'middle', 'large', 'oversized'].includes(size)
          ? {
              width: sizes[size],
              height: sizes[size],
              objectFit,
            }
          : {}
      }
      src={props.value}
    />
  );
};

export interface JSONTextAreaReadPrettyProps {
  value?: any;
  className?: string;
  style?: React.CSSProperties;
  space?: number;
  prefixCls?: string;
  ellipsis?: boolean;
}

const JSONClassName = css`
  margin-bottom: 0;
  line-height: 1.5;
  font-size: 90%;
`;

ReadPretty.JSON = (props: JSONTextAreaReadPrettyProps) => {
  // eslint-disable-next-line react-hooks/rules-of-hooks
  const prefixCls = usePrefixCls('json', props);
  // eslint-disable-next-line react-hooks/rules-of-hooks
  const content = useMemo(
    () => (props.value != null ? JSON.stringify(props.value, null, props.space ?? 2) : ''),
    [props.space, props.value],
  );
  const JSONContent = (
    <pre className={cx(prefixCls, props.className, JSONClassName)} style={props.style}>
      {content}
    </pre>
  );

  if (props.ellipsis) {
    return (
      <EllipsisWithTooltip ellipsis={props.ellipsis} popoverContent={JSONContent}>
        {content}
      </EllipsisWithTooltip>
    );
  }

  return JSONContent;
};

ReadPretty.Input = withPopupWrapper(ReadPretty.Input);
ReadPretty.TextArea = withPopupWrapper(ReadPretty.TextArea);
ReadPretty.Html = withPopupWrapper(ReadPretty.Html);
ReadPretty.Preview = withPopupWrapper(ReadPretty.Preview);
ReadPretty.JSON = withPopupWrapper(ReadPretty.JSON);<|MERGE_RESOLUTION|>--- conflicted
+++ resolved
@@ -14,10 +14,10 @@
 import cls from 'classnames';
 import _ from 'lodash';
 import React, { useMemo } from 'react';
+import { withPopupWrapper } from '../../common/withPopupWrapper';
 import { useCompile } from '../../hooks';
 import { EllipsisWithTooltip } from './EllipsisWithTooltip';
 import { HTMLEncode } from './shared';
-import { withPopupWrapper } from '../../common/withPopupWrapper';
 
 export type InputReadPrettyComposed = {
   Input: React.FC<InputReadPrettyProps>;
@@ -222,6 +222,7 @@
   small: 24,
   middle: 48,
   large: 72,
+  oversized: 120,
 };
 
 ReadPretty.Preview = function Preview(props: any) {
@@ -232,16 +233,7 @@
   if (!props.value) {
     return props.value;
   }
-<<<<<<< HEAD
-=======
-  const sizes = {
-    small: 24,
-    middle: 48,
-    large: 72,
-    oversized: 120,
-  };
-
->>>>>>> 08665d2e
+
   return (
     <Image
       style={
