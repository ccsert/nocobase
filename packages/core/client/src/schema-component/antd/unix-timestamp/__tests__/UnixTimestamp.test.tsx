/**
 * This file is part of the NocoBase (R) project.
 * Copyright (c) 2020-2024 NocoBase Co., Ltd.
 * Authors: NocoBase Team.
 *
 * This project is dual-licensed under AGPL-3.0 and NocoBase Commercial License.
 * For more information, please refer to: https://www.nocobase.com/agreement.
 */

import { UnixTimestamp } from '@nocobase/client';
import { renderAppOptions, renderReadPrettyApp, screen, userEvent, waitFor } from '@nocobase/test/client';

describe('UnixTimestamp', () => {
  it('renders without errors', async () => {
    const { container } = await renderAppOptions({
      Component: UnixTimestamp as any,
<<<<<<< HEAD
      props: {},
      value: null,
=======
      props: {
        accuracy: 'millisecond',
      },
      value: 0,
>>>>>>> 570df862
    });
    expect(container).toMatchInlineSnapshot(`
      <div>
        <div
          class="css-dev-only-do-not-override-wwtqkl ant-app"
          style="height: 100%;"
        >
          <div
            class="ant-picker css-dev-only-do-not-override-wwtqkl"
          >
            <div
              class="ant-picker-input"
            >
              <input
                autocomplete="off"
                placeholder="Select date"
                readonly=""
                size="12"
                title=""
                value=""
              />
              <span
                class="ant-picker-suffix"
              >
                <span
                  aria-label="calendar"
                  class="anticon anticon-calendar"
                  role="img"
                >
                  <svg
                    aria-hidden="true"
                    data-icon="calendar"
                    fill="currentColor"
                    focusable="false"
                    height="1em"
                    viewBox="64 64 896 896"
                    width="1em"
                  >
                    <path
                      d="M880 184H712v-64c0-4.4-3.6-8-8-8h-56c-4.4 0-8 3.6-8 8v64H384v-64c0-4.4-3.6-8-8-8h-56c-4.4 0-8 3.6-8 8v64H144c-17.7 0-32 14.3-32 32v664c0 17.7 14.3 32 32 32h736c17.7 0 32-14.3 32-32V216c0-17.7-14.3-32-32-32zm-40 656H184V460h656v380zM184 392V256h128v48c0 4.4 3.6 8 8 8h56c4.4 0 8-3.6 8-8v-48h256v48c0 4.4 3.6 8 8 8h56c4.4 0 8-3.6 8-8v-48h128v136H184z"
                    />
                  </svg>
                </span>
              </span>
            </div>
          </div>
        </div>
      </div>
    `);
  });

<<<<<<< HEAD
=======
  it('millisecond', async () => {
    await renderAppOptions({
      Component: UnixTimestamp as any,
      value: 1712819630000,
      props: {
        accuracy: 'millisecond',
      },
    });
    await waitFor(() => {
      expect(screen.getByRole('textbox')).toHaveValue('2024-04-11');
    });
  });

  it('second', async () => {
    await renderAppOptions({
      Component: UnixTimestamp as any,
      value: 1712819630,
      props: {
        accuracy: 'second',
      },
    });

    await waitFor(() => {
      expect(screen.getByRole('textbox')).toHaveValue('2024-04-11');
    });
  });

  it('string', async () => {
    await renderAppOptions({
      Component: UnixTimestamp as any,
      value: '2024-04-11',
      props: {
        accuracy: 'millisecond',
      },
    });

    await waitFor(() => {
      expect(screen.getByRole('textbox')).toHaveValue('2024-04-11');
    });
  });

  it('change', async () => {
    const onChange = vitest.fn();
    await renderAppOptions({
      Component: UnixTimestamp as any,
      value: '2024-04-11',
      onChange,
      props: {
        accuracy: 'millisecond',
      },
    });
    await userEvent.click(screen.getByRole('textbox'));

    await waitFor(() => {
      expect(screen.queryByRole('table')).toBeInTheDocument();
    });

    await userEvent.click(document.querySelector('td[title="2024-04-12"]'));

    await waitFor(() => {
      expect(screen.getByRole('textbox')).toHaveValue('2024-04-12');
    });
    expect(onChange).toBeCalledWith(1712880000000);
  });

>>>>>>> 570df862
  it('read pretty', async () => {
    const { container } = await renderReadPrettyApp({
      Component: UnixTimestamp as any,
      value: '2024-04-11',
    });

    expect(screen.getByText('2024-04-11')).toBeInTheDocument();
    expect(container).toMatchInlineSnapshot(`
      <div>
        <div
          class="css-dev-only-do-not-override-wwtqkl ant-app"
          style="height: 100%;"
        >
          <div
            class="ant-description-date-picker"
          >
            2024-04-11
          </div>
        </div>
      </div>
    `);
  });
});<|MERGE_RESOLUTION|>--- conflicted
+++ resolved
@@ -8,21 +8,14 @@
  */
 
 import { UnixTimestamp } from '@nocobase/client';
-import { renderAppOptions, renderReadPrettyApp, screen, userEvent, waitFor } from '@nocobase/test/client';
+import { renderAppOptions, renderReadPrettyApp, screen } from '@nocobase/test/client';
 
 describe('UnixTimestamp', () => {
   it('renders without errors', async () => {
     const { container } = await renderAppOptions({
       Component: UnixTimestamp as any,
-<<<<<<< HEAD
       props: {},
       value: null,
-=======
-      props: {
-        accuracy: 'millisecond',
-      },
-      value: 0,
->>>>>>> 570df862
     });
     expect(container).toMatchInlineSnapshot(`
       <div>
@@ -74,74 +67,6 @@
     `);
   });
 
-<<<<<<< HEAD
-=======
-  it('millisecond', async () => {
-    await renderAppOptions({
-      Component: UnixTimestamp as any,
-      value: 1712819630000,
-      props: {
-        accuracy: 'millisecond',
-      },
-    });
-    await waitFor(() => {
-      expect(screen.getByRole('textbox')).toHaveValue('2024-04-11');
-    });
-  });
-
-  it('second', async () => {
-    await renderAppOptions({
-      Component: UnixTimestamp as any,
-      value: 1712819630,
-      props: {
-        accuracy: 'second',
-      },
-    });
-
-    await waitFor(() => {
-      expect(screen.getByRole('textbox')).toHaveValue('2024-04-11');
-    });
-  });
-
-  it('string', async () => {
-    await renderAppOptions({
-      Component: UnixTimestamp as any,
-      value: '2024-04-11',
-      props: {
-        accuracy: 'millisecond',
-      },
-    });
-
-    await waitFor(() => {
-      expect(screen.getByRole('textbox')).toHaveValue('2024-04-11');
-    });
-  });
-
-  it('change', async () => {
-    const onChange = vitest.fn();
-    await renderAppOptions({
-      Component: UnixTimestamp as any,
-      value: '2024-04-11',
-      onChange,
-      props: {
-        accuracy: 'millisecond',
-      },
-    });
-    await userEvent.click(screen.getByRole('textbox'));
-
-    await waitFor(() => {
-      expect(screen.queryByRole('table')).toBeInTheDocument();
-    });
-
-    await userEvent.click(document.querySelector('td[title="2024-04-12"]'));
-
-    await waitFor(() => {
-      expect(screen.getByRole('textbox')).toHaveValue('2024-04-12');
-    });
-    expect(onChange).toBeCalledWith(1712880000000);
-  });
-
->>>>>>> 570df862
   it('read pretty', async () => {
     const { container } = await renderReadPrettyApp({
       Component: UnixTimestamp as any,
