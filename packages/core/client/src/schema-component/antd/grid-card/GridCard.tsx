/**
 * This file is part of the NocoBase (R) project.
 * Copyright (c) 2020-2024 NocoBase Co., Ltd.
 * Authors: NocoBase Team.
 *
 * This project is dual-licensed under AGPL-3.0 and NocoBase Commercial License.
 * For more information, please refer to: https://www.nocobase.com/agreement.
 */

import { css, cx } from '@emotion/css';
import { FormLayout } from '@formily/antd-v5';
import { ArrayField } from '@formily/core';
import { RecursionField, Schema, useField, useFieldSchema } from '@formily/react';
import { List as AntdList, Col, PaginationProps } from 'antd';
import React, { useCallback, useState } from 'react';
import { getCardItemSchema } from '../../../block-provider';
import { withDynamicSchemaProps } from '../../../hoc/withDynamicSchemaProps';
import { withSkeletonComponent } from '../../../hoc/withSkeletonComponent';
import { SortableItem } from '../../common';
import { SchemaComponentOptions } from '../../core';
import { useDesigner, useProps } from '../../hooks';
import { GridCardBlockProvider, useGridCardBlockContext, useGridCardItemProps } from './GridCard.Decorator';
import { GridCardDesigner } from './GridCard.Designer';
import { GridCardItem } from './GridCard.Item';
import { useGridCardActionBarProps, useGridCardBodyHeight } from './hooks';
import { defaultColumnCount, pageSizeOptions } from './options';

const rowGutter = {
  md: 12,
  sm: 5,
  xs: 5,
};

const designerCss = css`
  width: 100%;
  &:hover {
    > .general-schema-designer {
      display: block;
    }
  }

  > .general-schema-designer {
    position: absolute;
    z-index: 999;
    top: 0;
    bottom: 0;
    left: 0;
    right: 0;
    display: none;
    background: var(--colorBgSettingsHover);
    border: 0;
    pointer-events: none;
    > .general-schema-designer-icons {
      position: absolute;
      right: 2px;
      top: 2px;
      line-height: 16px;
      pointer-events: all;
      .ant-space-item {
        background-color: var(--colorSettings);
        color: #fff;
        line-height: 16px;
        width: 16px;
        padding-left: 1px;
        align-self: stretch;
      }
    }
  }
`;

export interface GridCardProps {
  columnCount?: {
    xs?: number;
    sm?: number;
    md?: number;
    lg?: number;
    xl?: number;
    xxl?: number;
  };
  pagination?: PaginationProps;
}

const usePaginationProps = () => {
  const field = useField<ArrayField>();
  const { service, columnCount: _columnCount = defaultColumnCount } = useGridCardBlockContext();
  const meta = service?.data?.meta;
  const { count, pageSize, page, hasNext } = meta || {};
  if (count) {
    return {
      total: count || 0,
      pageSize: pageSize || 10,
      current: page || 1,
      pageSizeOptions,
      showSizeChanger: true,
    };
  } else {
    return {
      showTotal: false,
      pageSizeOptions,
      simple: { readOnly: true },
      pageSize: pageSize || 10,
      showTitle: false,
      showSizeChanger: true,
      hideOnSinglePage: false,
      total: field.value?.length < pageSize || !hasNext ? pageSize * page : pageSize * page + 1,
      className: css`
        .ant-pagination-simple-pager {
          display: none !important;
        }
        li {
          line-height: 32px !important;
        }
      `,
    };
  }
};

const InternalGridCard = withSkeletonComponent(
  (props: GridCardProps) => {
    // 新版 UISchema（1.0 之后）中已经废弃了 useProps，这里之所以继续保留是为了兼容旧版的 UISchema
    const { columnCount: columnCountProp, pagination } = useProps(props);
    const { service, columnCount: _columnCount = defaultColumnCount } = useGridCardBlockContext();
    const columnCount = columnCountProp || _columnCount;
    const { run, params } = service;
    const meta = service?.data?.meta;
    const fieldSchema = useFieldSchema();
    const field = useField<ArrayField>();
    const Designer = useDesigner();
    const height = useGridCardBodyHeight();
    const [schemaMap] = useState(new Map());
    const getSchema = useCallback(
      (key) => {
        if (!schemaMap.has(key)) {
          schemaMap.set(
            key,
            new Schema({
              type: 'object',
              properties: {
                [key]: {
                  ...fieldSchema.properties['item'],
                },
              },
            }),
          );
        }
        return schemaMap.get(key);
      },
      [fieldSchema.properties, schemaMap],
    );

    const onPaginationChange: PaginationProps['onChange'] = useCallback(
      (page, pageSize) => {
        run({
          ...params?.[0],
          page: page,
          pageSize: pageSize,
        });
      },
      [run, params],
    );
    const gridCardProps = {
      ...usePaginationProps(),
      ...pagination,
      onChange: onPaginationChange,
    };
    const cardItemSchema = getCardItemSchema?.(fieldSchema);
    const {
      layout = 'vertical',
      labelAlign = 'left',
      labelWidth = 120,
      labelWrap = true,
    } = cardItemSchema?.['x-component-props'] || {};

    return (
      <SchemaComponentOptions
        scope={{
          useGridCardItemProps,
          useGridCardActionBarProps,
        }}
      >
        <SortableItem
          className={cx(
            'nb-card-list',
            designerCss,
            css`
              .ant-spin-nested-loading {
                height: ${height ? height + `px` : '100%'};
                overflow-y: ${height ? 'auto' : null};
                overflow-x: clip;
                .nb-action-bar {
                  margin-top: 0px !important;
                }
              }
            `,
          )}
        >
<<<<<<< HEAD
          <FormLayout
            layout={layout}
            labelAlign={labelAlign}
            labelWidth={layout === 'horizontal' ? labelWidth : null}
            labelWrap={labelWrap}
          >
            <AntdList
              pagination={
                !meta || meta.count <= meta.pageSize
                  ? false
                  : {
                      ...gridCardProps,
                    }
              }
              dataSource={field.value}
              grid={{
                ...columnCount,
                sm: columnCount.xs,
                xl: columnCount.lg,
                gutter: [rowGutter, rowGutter],
              }}
              renderItem={(item, index) => {
                return (
                  <Col style={{ height: '100%' }}>
                    <RecursionField
                      key={index}
                      basePath={field.address}
                      name={index}
                      onlyRenderProperties
                      schema={getSchema(index)}
                    ></RecursionField>
                  </Col>
                );
              }}
              loading={service?.loading}
            />
          </FormLayout>
          <Designer />
        </SortableItem>
      </SchemaComponentOptions>
    );
  },
  {
    displayName: 'InternalGridCard',
  },
);
=======
          <AntdList
            pagination={
              !meta || meta.count <= meta.pageSize
                ? false
                : {
                    ...gridCardProps,
                  }
            }
            dataSource={field.value}
            grid={{
              ...columnCount,
              sm: columnCount.xs,
              xl: columnCount.lg,
              gutter: [rowGutter, rowGutter],
            }}
            renderItem={(item, index) => {
              return (
                <Col style={{ height: '100%' }} className="nb-card-item-warper">
                  <RecursionField
                    key={index}
                    basePath={field.address}
                    name={index}
                    onlyRenderProperties
                    schema={getSchema(index)}
                  ></RecursionField>
                </Col>
              );
            }}
            loading={service?.loading}
          />
        </FormLayout>
        <Designer />
      </SortableItem>
    </SchemaComponentOptions>
  );
};
>>>>>>> 9fff5c8a

export const GridCard = withDynamicSchemaProps(InternalGridCard) as typeof InternalGridCard & {
  Item: typeof GridCardItem;
  Designer: typeof GridCardDesigner;
  Decorator: typeof GridCardBlockProvider;
};

GridCard.Item = GridCardItem;
GridCard.Designer = GridCardDesigner;
GridCard.Decorator = GridCardBlockProvider;<|MERGE_RESOLUTION|>--- conflicted
+++ resolved
@@ -194,7 +194,6 @@
             `,
           )}
         >
-<<<<<<< HEAD
           <FormLayout
             layout={layout}
             labelAlign={labelAlign}
@@ -218,7 +217,7 @@
               }}
               renderItem={(item, index) => {
                 return (
-                  <Col style={{ height: '100%' }}>
+                  <Col style={{ height: '100%' }} className="nb-card-item-warper">
                     <RecursionField
                       key={index}
                       basePath={field.address}
@@ -241,44 +240,6 @@
     displayName: 'InternalGridCard',
   },
 );
-=======
-          <AntdList
-            pagination={
-              !meta || meta.count <= meta.pageSize
-                ? false
-                : {
-                    ...gridCardProps,
-                  }
-            }
-            dataSource={field.value}
-            grid={{
-              ...columnCount,
-              sm: columnCount.xs,
-              xl: columnCount.lg,
-              gutter: [rowGutter, rowGutter],
-            }}
-            renderItem={(item, index) => {
-              return (
-                <Col style={{ height: '100%' }} className="nb-card-item-warper">
-                  <RecursionField
-                    key={index}
-                    basePath={field.address}
-                    name={index}
-                    onlyRenderProperties
-                    schema={getSchema(index)}
-                  ></RecursionField>
-                </Col>
-              );
-            }}
-            loading={service?.loading}
-          />
-        </FormLayout>
-        <Designer />
-      </SortableItem>
-    </SchemaComponentOptions>
-  );
-};
->>>>>>> 9fff5c8a
 
 export const GridCard = withDynamicSchemaProps(InternalGridCard) as typeof InternalGridCard & {
   Item: typeof GridCardItem;
