/**
 * This file is part of the NocoBase (R) project.
 * Copyright (c) 2020-2024 NocoBase Co., Ltd.
 * Authors: NocoBase Team.
 *
 * This project is dual-licensed under AGPL-3.0 and NocoBase Commercial License.
 * For more information, please refer to: https://www.nocobase.com/agreement.
 */

import { TinyColor } from '@ctrl/tinycolor';
import { useDraggable, useDroppable } from '@dnd-kit/core';
import { cx } from '@emotion/css';
import { Schema, observer, useField, useFieldSchema } from '@formily/react';
import _ from 'lodash';
import React, { HTMLAttributes, createContext, useContext, useMemo } from 'react';
import { useToken } from '../../antd/__builtins__';
import { useDesignable } from '../../hooks';

export const DraggableContext = createContext(null);
DraggableContext.displayName = 'DraggableContext';
export const SortableContext = createContext(null);
SortableContext.displayName = 'SortableContext';

export const SortableProvider = (props) => {
  const { id, data, children } = props;
  const draggable = useDraggable({
    id,
    data,
  });
  const droppable = useDroppable({
    id,
    data,
  });
  const value = useMemo(() => ({ draggable, droppable }), [draggable, droppable]);
  return <SortableContext.Provider value={value}>{children}</SortableContext.Provider>;
};

const getComputedColor = (color: string) => {
  return new TinyColor(color).setAlpha(0.15).toHex8String();
};

export const Sortable = (props: any) => {
  const { component, overStyle, style, children, openMode, ...others } = props;
  const { token } = useToken();
  const { draggable, droppable } = useContext(SortableContext);
  const { isOver, setNodeRef } = droppable;
  const droppableStyle = { ...style };
<<<<<<< HEAD
  const isLinkComponent = component === 'a' || component?.displayName === 'WrapperComponentLink';
  if (isOver && draggable?.active?.id !== droppable?.over?.id) {
    droppableStyle[isLinkComponent ? 'color' : 'background'] = getComputedColor(token.colorSettings);
=======
  const fieldSchema = useFieldSchema();
  const isLinkBtn = fieldSchema?.['x-component'] === 'Action.Link' || component === 'a';
  if (isOver && draggable?.active?.id !== droppable?.over?.id) {
    droppableStyle[isLinkBtn ? 'color' : 'background'] = getComputedColor(token.colorSettings);
>>>>>>> ea482f80
    Object.assign(droppableStyle, overStyle);
  }

  return React.createElement(
    component || 'div',
    {
      role: 'none',
      ...others,
      className: cx('nb-sortable-designer', props.className),
      ref: setNodeRef,
      style: droppableStyle,
      setNodeRef,
    },
    children,
  );
};

const useSortableItemProps = (props) => {
  const id = useSortableItemId(props);
  const schema = useFieldSchema();
  if (props.schema) {
    return { ...props, id };
  }
  return { ...props, id, schema };
};

const useSortableItemId = (props) => {
  const field = useField();
  if (props.id) {
    return props.id;
  }
  return field.address?.toString();
};

interface SortableItemProps extends HTMLAttributes<HTMLDivElement> {
  eid?: string;
  schema?: Schema;
  removeParentsIfNoChildren?: boolean;
  component?: any;
}

const InternalSortableItem = observer(
  (props: SortableItemProps) => {
    const { schema, id, eid, removeParentsIfNoChildren, ...others } = useSortableItemProps(props);

    const data = useMemo(() => {
      return {
        insertAdjacent: 'afterEnd',
        schema,
        removeParentsIfNoChildren: removeParentsIfNoChildren ?? true,
      };
    }, [schema, removeParentsIfNoChildren]);

    return (
      <SortableProvider id={id} data={data}>
        <Sortable id={eid} {...others}>
          {props.children}
        </Sortable>
      </SortableProvider>
    );
  },
  { displayName: 'InternalSortableItem' },
);

export const SortableItem: React.FC<SortableItemProps> = React.memo((props) => {
  const { component, ...others } = props;
  const { designable } = useDesignable();

  if (designable) {
    return <InternalSortableItem {...props} />;
  }
  return React.createElement(
    component || 'div',
    _.omit(others, ['children', 'schema', 'overStyle', 'openMode', 'id', 'eid', 'removeParentsIfNoChildren']),
    props.children,
  );
});

SortableItem.displayName = 'SortableItem';

export const DragHandler = (props) => {
  const { draggable } = useContext(SortableContext) || {};

  if (!draggable) {
    return null;
  }

  const { attributes, listeners, setNodeRef } = draggable;

  return (
    <div
      style={{
        display: 'inline-block',
        width: 14,
        height: 14,
        lineHeight: '14px',
        textAlign: 'left',
      }}
    >
      <div
        ref={setNodeRef}
        style={{
          // ...style,
          position: 'relative',
          zIndex: 1,
          // backgroundColor: '#333',
          lineHeight: 0,
          fontSize: 0,
          display: 'inline-block',
        }}
        {...listeners}
        {...attributes}
        role="none"
      >
        <span style={{ cursor: 'move', fontSize: 14 }}>{props.children}</span>
      </div>
    </div>
  );
};<|MERGE_RESOLUTION|>--- conflicted
+++ resolved
@@ -45,16 +45,10 @@
   const { draggable, droppable } = useContext(SortableContext);
   const { isOver, setNodeRef } = droppable;
   const droppableStyle = { ...style };
-<<<<<<< HEAD
-  const isLinkComponent = component === 'a' || component?.displayName === 'WrapperComponentLink';
-  if (isOver && draggable?.active?.id !== droppable?.over?.id) {
-    droppableStyle[isLinkComponent ? 'color' : 'background'] = getComputedColor(token.colorSettings);
-=======
   const fieldSchema = useFieldSchema();
   const isLinkBtn = fieldSchema?.['x-component'] === 'Action.Link' || component === 'a';
   if (isOver && draggable?.active?.id !== droppable?.over?.id) {
     droppableStyle[isLinkBtn ? 'color' : 'background'] = getComputedColor(token.colorSettings);
->>>>>>> ea482f80
     Object.assign(droppableStyle, overStyle);
   }
 
