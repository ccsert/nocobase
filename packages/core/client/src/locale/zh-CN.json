{
  "Display <1><0>10</0><1>20</1><2>50</2><3>100</3></1> items per page": "每页显示 <1><0>10</0><1>20</1><2>50</2><3>100</3></1> 条",
  "Page number": "页码",
  "Page size": "每页条数",
  "Meet <1><0>All</0><1>Any</1></1> conditions in the group": "满足组内 <1><0>全部</0><1>任意</1></1> 条件",
  "Open in<1><0>Modal</0><1>Drawer</1><2>Window</2></1>": "在 <1><0>对话框</0><1>抽屉</1><2>窗口</2></1> 内打开",
  "{{count}} filter items": "{{count}} 个筛选项",
  "{{count}} more items": "还有 {{count}} 项",
  "Total {{count}} items": "总共 {{count}} 条",
  "Today": "今天",
  "Yesterday": "昨天",
  "Tomorrow": "明天",
  "Month": "月",
  "Week": "周",
  "This week": "本周",
  "Next week": "下周",
  "This month": "本月",
  "Next month": "下月",
  "Last quarter": "上季度",
  "This quarter": "本季度",
  "Next quarter": "下季度",
  "This year": "今年",
  "Next year": "明年",
  "Last week": "上周",
  "Last month": "上月",
  "Last year": "去年",
  "Last 7 days": "最近 7 天",
  "Last 30 days": "最近 30 天",
  "Last 90 days": "最近 90 天",
  "Next 7 days": "未来 7 天",
  "Next 30 days": "未来 30 天",
  "Next 90 days": "未来 90 天",
  "Work week": "工作日",
  "Day": "天",
  "Agenda": "列表",
  "Date": "日期",
  "Time": "时间",
  "Event": "事件",
  "None": "无",
  "Unconnected": "未连接",
  "System settings": "系统设置",
  "System title": "系统名称",
  "Setting": "设置",
  "Settings": "设置",
  "Enable": "启用",
  "Disable": "禁用",
  "On": "启用",
  "Off": "禁用",
  "Logo": "Logo",
  "Add menu item": "添加菜单项",
  "Page": "页面",
  "Tab": "标签",
  "Name": "名称",
  "Icon": "图标",
  "Group": "分组",
  "Link": "链接",
  "Save conditions": "保存筛选条件",
  "Edit menu item": "编辑菜单项",
  "Move to": "移动到",
  "Insert left": "在左边插入",
  "Insert right": "在右边插入",
  "Insert inner": "在里面插入",
  "Delete": "删除",
  "Disassociate": "解除关联",
  "Disassociate record": "解除关联记录",
  "Are you sure you want to disassociate it?": "你确定要解除关联吗？",
  "UI editor": "界面配置",
  "Collection": "数据表",
  "Collection selector": "数据表选择器",
  "Providing certain collections as options for users, typically used in polymorphic or inheritance scenarios": "将数据表里的某些表作为可选项供给用户选择，一般用在多态或继承的场景里",
  "Enable child collections": "启用子表",
  "Allow adding records to the current collection": "允许向当前数据表里添加记录",
  "Collections & Fields": "数据表配置",
  "All collections": "全部数据表",
  "Add category": "添加分类",
  "Delete category": "删除分类",
  "Edit category": "编辑分类",
  "Collection category": "数据表类别",
  "Collection template": "数据表模板",
  "Visible": "显示",
  "Read only": "只读(禁止编辑)",
  "Easy reading": "只读(阅读模式)",
  "Hidden": "隐藏",
  "Hidden(reserved value)": "隐藏(保留值)",
  "Not required": "非必填",
  "Value": "值",
  "Disabled": "禁用",
  "Enabled": "启用",
  "Problematic": "有问题",
  "Empty": "赋空值",
  "Linkage rule": "联动规则",
  "Linkage rules": "联动规则",
  "Condition": "条件",
  "Properties": "属性",
  "Add linkage rule": "添加联动规则",
  "Add property": "添加属性",
  "Calculation engine": "计算引擎",
  "Expression": "表达式",
  "Expression collection": "表达式表",
  "Sort": "排序",
  "Categories": "数据表类别",
  "Category name": "分类名称",
  "Add child": "添加子记录",
  "Collapse all": "全部收起",
  "Expand all": "全部展开",
  "Expand/Collapse": "展开/折叠",
  "Default collapse": "默认展开",
  "Tree collection": "树结构表",
  "Tree table": "树表格",
  "Parent ID": "父记录ID",
  "Parent": "父记录",
  "Children": "子记录",
  "Roles & Permissions": "角色和权限",
  "Edit profile": "个人资料",
  "Change password": "修改密码",
  "Old password": "旧密码",
  "New password": "新密码",
  "Switch role": "切换角色",
  "Super admin": "超级管理员",
  "Language": "语言设置",
  "Allow sign up": "允许注册",
  "Enable SMS authentication": "启用短信登录和注册",
  "Sign out": "注销",
  "Cancel": "取消",
  "Confirm": "确定",
  "Submit": "提交",
  "Close": "关闭",
  "Set the data scope": "设置数据范围",
  "Data loading mode": "数据加载方式",
  "Set data loading mode": "设置数据加载方式",
  "Load all data when filter is empty": "筛选条件为空时加载全部数据",
  "Do not load data when filter is empty": "筛选条件为空时不加载数据",
  "Block": "区块",
  "Data blocks": "数据区块",
  "Filter blocks": "筛选区块",
  "Table": "表格",
  "Form": "表单",
  "List": "列表",
  "Grid Card": "网格卡片",
  "Screen size": "屏幕尺寸",
  "pixels": "像素",
  "Display title": "显示标题",
  "Set the count of columns displayed in a row": "设置一行展示的列数",
  "Column": "列",
  "Phone device": "手机设备",
  "Tablet device": "平板设备",
  "Desktop device": "电脑设备",
  "Large screen device": "大屏幕设备",
  "Table OID(Inheritance)": "数据表 OID(继承)",
  "Collapse": "折叠面板",
  "Select data source": "选择数据源",
  "Calendar": "日历",
  "Delete events": "删除日程",
  "This event": "此日程",
  "This and following events": "此日程及后续日程",
  "All events": "所有日程",
  "Delete this event?": "是否删除这个日程？",
  "Delete Event": "删除日程",
  "Kanban": "看板",
  "Gantt": "甘特图",
  "Create gantt block": "创建甘特图区块",
  "Progress field": "进度字段",
  "Time scale": "时间缩放等级",
  "Hour": "小时",
  "Quarter of day": "四分之一天",
  "Half of day": "半天",
  "Year": "年",
  "QuarterYear": "季度",
  "Select grouping field": "选择分组字段",
  "Media": "多媒体",
  "Markdown": "Markdown",
  "Wysiwyg": "富文本",
  "Chart blocks": "图表区块",
  "Column chart": "柱状图",
  "Bar chart": "条形图",
  "Line chart": "折线图",
  "Pie chart": "饼图",
  "Area chart": "面积图",
  "Other chart": "其他图表",
  "Other blocks": "其他区块",
  "In configuration": "配置中",
  "Chart title": "图表标题",
  "Chart type": "图表类型",
  "Chart config": "图表配置",
  "Templates": "模板",
  "Template": "模板",
  "Select template": "选择模板",
  "Action logs": "操作日志",
  "Create template": "创建模板",
  "Edit markdown": "编辑 Markdown",
  "Add block": "创建区块",
  "Add new": "添加",
  "Add record": "添加数据",
  "Custom field display name": "自定义字段名称",
  "Display fields": "显示字段",
  "Edit record": "编辑数据",
  "Delete menu item": "删除菜单项",
  "Add page": "添加页面",
  "Add group": "添加分组",
  "Add link": "添加链接",
  "Insert above": "在上面插入",
  "Insert below": "在下面插入",
  "Save": "保存",
  "Delete block": "删除区块",
  "Are you sure you want to delete it?": "你确定要删除吗？",
  "This is a demo text, **supports Markdown syntax**.": "这是一段演示文本，**支持 Markdown 语法**。",
  "Filter": "筛选",
  "Connect data blocks": "连接数据区块",
  "Action type": "操作类型",
  "Actions": "操作",
  "Update": "更新",
  "Update record": "更新数据",
  "Unnamed": "未命名",
  "View": "查看",
  "View record": "查看数据",
  "Refresh": "刷新",
  "Data changes": "数据变更",
  "Field name": "字段标识",
  "Before change": "变更前",
  "After change": "变更后",
  "Delete record": "删除数据",
  "Delete collection": "删除数据表",
  "Create collection": "创建数据表",
  "Collection display name": "数据表名称",
  "Collection name": "数据表标识",
  "Inherits": "继承",
  "Primary key, unique identifier, self growth": "主键、唯一标识、自增长",
  "Store the creation user of each record": "记录创建人",
  "Store the last update user of each record": "记录最后更新人",
  "Store the creation time of each record": "记录创建时间",
  "Store the last update time of each record": "记录最后更新时间",
  "More options": "更多选项",
  "Records can be sorted": "可以对行记录进行排序",
  "Calendar collection": "日历数据表",
  "General collection": "普通数据表",
  "SQL collection": "SQL数据表",
  "Connect to database view": "连接数据库视图",
  "Sync from database": "从数据库同步",
  "Source collections": "来源数据表",
  "Field source": "来源字段",
  "Preview": "预览",
  "Randomly generated and can be modified. Support letters, numbers and underscores, must start with an letter.": "随机生成，可修改。支持英文、数字和下划线，必须以英文字母开头。",
  "Edit": "编辑",
  "Edit collection": "编辑数据表",
  "Configure field": "配置字段",
  "Configure fields": "配置字段",
  "Configure columns": "配置字段",
  "Edit field": "编辑字段",
  "Override": "重写",
  "Override field": "重写字段",
  "Configure fields of {{title}}": "「{{title}}」的字段配置",
  "Association fields filter": "关系筛选",
  "PK & FK fields": "主外键字段",
  "Association fields": "关系字段",
  "Choices fields": "选项字段",
  "System fields": "系统字段",
  "General fields": "普通字段",
  "Inherited fields": "继承字段",
  "Parent collection fields": "父表字段",
  "Basic": "基本类型",
  "Single line text": "单行文本",
  "Long text": "多行文本",
  "Phone": "手机号码",
  "Email": "电子邮箱",
  "Username": "用户名",
  "Null": "空值",
  "Boolean": "逻辑值",
  "Number": "数字",
  "Integer": "整数",
  "Percent": "百分比",
  "String": "字符串",
  "Password": "密码",
  "Advanced type": "高级类型",
  "Syntax references": "语法参考",
  "Math.js comes with a large set of built-in functions and constants, and offers an integrated solution to work with different data types.": "Math.js 包含大量内置函数和常量，并提供了集成的解决方案来处理不同的数据类型。",
  "Formula.js supports most Microsoft Excel formula functions.": "Formula.js 支持大部分 Mircrosoft Excel 公式。",
  "String template": "字符串模板",
  "Simple string replacement, can be used to interpolate variables in a string.": "简单的字符串替换，可以用于在字符串中插入变量。",
  "https://docs.nocobase.com/handbook/calculation-engines/formula": "https://docs-cn.nocobase.com/handbook/calculation-engines/formula",
  "https://docs.nocobase.com/handbook/calculation-engines/mathjs": "https://docs-cn.nocobase.com/handbook/calculation-engines/mathjs",
  "Choices": "选择类型",
  "Checkbox": "勾选",
  "Display <icon></icon> when unchecked": "未勾选时显示 <icon></icon>",
  "Single select": "下拉菜单（单选）",
  "Multiple select": "下拉菜单（多选）",
  "Radio group": "单选框",
  "Checkbox group": "复选框",
  "China region": "中国行政区",
  "Date & Time": "日期 & 时间",
  "Datetime": "日期时间",
  "Relation": "关系类型",
  "Link to": "关联",
  "Link to description": "用于快速创建表关系，可兼容大多数普通场景。适合非开发人员使用。作为字段存在时，它是一个下拉选择用于选择目标数据表的数据。创建后，将同时在目标数据表中生成当前数据表的关联字段。",
  "Sub-table": "子表格",
  "System info": "系统信息",
  "Created at": "创建日期",
  "Last updated at": "最后修改日期",
  "Created by": "创建人",
  "Last updated by": "最后修改人",
  "Add field": "添加字段",
  "Field display name": "字段名称",
  "Field type": "字段类型",
  "Field interface": "字段类型",
  "Date format": "日期格式",
  "Year/Month/Day": "年/月/日",
  "Year-Month-Day": "年-月-日",
  "Day/Month/Year": "日/月/年",
  "Show time": "显示时间",
  "Time format": "时间格式",
  "12 hour": "12 小时制",
  "24 hour": "24 小时制",
  "Relationship type": "关系类型",
  "Inverse relationship type": "反向关系类型",
  "Source collection": "源数据表",
  "Source key": "源数据表标识字段",
  "Target collection": "目标数据表",
  "Through collection": "中间数据表",
  "Target key": "目标数据表标识字段",
  "Foreign key": "外键",
  "One to one": "一对一",
  "One to many": "一对多",
  "Many to one": "多对一",
  "Many to many": "多对多",
  "Foreign key 1": "外键1",
  "Foreign key 2": "外键2",
  "One to one description": "用于创建一对一关系，比如一个用户会有一套个人资料。",
  "One to many description": "用于创建一对多关系，比如一个国家会有多个城市。作为字段存在时，它是一个子表格用于显示目标数据表的数据。创建后，会在目标数据表里自动生成一个多对一字段。",
  "Many to one description": "用于创建多对一关系，比如一个城市只能属于一个国家，一个国家可以有多个城市。作为字段存在时，它是一个下拉选择用于选择目标数据表的数据。创建后，会在目标数据表里自动生成一个多对一字段。",
  "Many to many description": "用于创建多对多关系，比如一个学生会有多个老师，一个老师也会有多个学生。作为字段存在时，它是一个下拉选择用于选择目标数据表的数据。",
  "Generated automatically if left blank": "留空时，自动生成中间表",
  "Display association fields": "显示关联表的字段",
  "Display field title": "显示字段标题",
  "Field component": "字段组件",
  "Allow multiple": "允许添加/关联多条",
  "Allow dissociate": "允许移除已关联记录",
  "Quick upload": "快速上传",
  "Select file": "选择文件",
  "Subtable": "子表格",
  "Sub-form": "子表单",
  "Sub-form(Popover)": "子表单(弹窗)",
  "Sub-details": "子详情",
  "Record picker": "数据选择器",
  "Toggles the subfield mode": "切换子字段模式",
  "Selector mode": "选择器模式",
  "Subtable mode": "子表格模式",
  "Subform mode": "子表单模式",
  "Field mode": "字段组件",
  "Allow add new data": "允许添加数据",
  "Edit block title & description": "编辑区块标题和描述",
  "Block title": "区块标题",
  "Pattern": "模式",
  "Operator": "运算符",
  "Editable": "可编辑",
  "Readonly": "只读（禁止编辑）",
  "Easy-reading": "只读（阅读模式）",
  "Add filter": "添加筛选条件",
  "Add filter group": "添加筛选分组",
  "Comparision": "值比较",
  "is": "等于",
  "is not": "不等于",
  "contains": "包含",
  "does not contain": "不包含",
  "starts with": "开头是",
  "not starts with": "开头不是",
  "ends with": "结尾是",
  "not ends with": "结尾不是",
  "is empty": "为空",
  "is not empty": "不为空",
  "Edit chart": "编辑图表",
  "Add Markdown": "添加 Markdown",
  "Filterable fields": "可筛选字段",
  "Edit button": "编辑按钮",
  "Hide": "隐藏",
  "Enable actions": "启用操作",
  "Import": "导入",
  "Export": "导出记录",
  "Customize": "自定义",
  "Custom": "自定义",
  "Function": "Function",
  "Popup form": "Popup form",
  "Flexible popup": "Flexible popup",
  "Configure actions": "配置操作",
  "Display order number": "显示序号",
  "Enable drag and drop sorting": "启用拖拽排序",
  "Triggered when the row is clicked": "点击表格行时触发",
  "Add tab": "添加标签页",
  "Disable tabs": "禁用标签页",
  "Details": "详情",
  "Edit form": "编辑表单",
  "Create form": "创建表单",
  "Form (Edit)": "表单（编辑）",
  "Form (Add new)": "表单（添加）",
  "Edit tab": "编辑标签页",
  "Relationship blocks": "关系数据区块",
  "Select record": "选择数据",
  "Display name": "显示名称",
  "Select icon": "选择图标",
  "Custom column name": "自定义列名称",
  "Edit description": "编辑描述",
  "Required": "必填",
  "Unique": "不允许重复",
  "Primary": "主键",
  "Auto increment": "自动增长",
  "Label field": "标签字段",
  "Default is the ID field": "默认为 ID 字段",
  "Set default sorting rules": "设置排序规则",
  "Set validation rules": "设置验证规则",
  "Max length": "最大长度",
  "Min length": "最小长度",
  "Maximum": "最大值",
  "Minimum": "最小值",
  "Max length must greater than min length": "最大长度必须大于最小长度",
  "Min length must less than max length": "最小长度必须小于最大长度",
  "Maximum must greater than minimum": "最大值必须大于最小值",
  "Minimum must less than maximum": "最小值必须小于最大值",
  "Validation rule": "验证规则",
  "Add validation rule": "新增验证规则",
  "Format": "格式",
  "Regular expression": "正则表达式",
  "Error message": "错误消息",
  "Length": "长度",
  "The field value cannot be greater than ": "数值不能大于",
  "The field value cannot be less than ": "数值不能小于",
  "The field value is not an integer number": "数字不是整数",
  "Set default value": "设置默认值",
  "Default value": "默认值",
  "is before": "早于",
  "is after": "晚于",
  "is on or after": "不早于",
  "is on or before": "不晚于",
  "is between": "介于",
  "Upload": "上传",
  "Select level": "选择层级",
  "Province": "省",
  "City": "市",
  "Area": "区/县",
  "Street": "乡镇/街道",
  "Village": "村/居委会",
  "Must select to the last level": "必须选到最后一级",
  "Move {{title}} to": "将 {{title}} 移动到",
  "Target position": "目标位置",
  "After": "之后",
  "Before": "之前",
  "Add {{type}} before \"{{title}}\"": "在 \"{{title}}\" 前插入{{type}}",
  "Add {{type}} after \"{{title}}\"": "在 \"{{title}}\" 前插入{{type}}",
  "Add {{type}} in \"{{title}}\"": "在 \"{{title}}\" 里插入{{type}}",
  "Original name": "原名称",
  "Custom name": "自定义名称",
  "Custom Title": "自定义标题",
  "Options": "选项",
  "Option value": "选项值",
  "Option label": "选项标签",
  "Color": "颜色",
  "Background Color": "背景颜色",
  "Text Align": "文本对齐",
  "Add option": "添加选项",
  "Related collection": "关系表",
  "Allow linking to multiple records": "允许关联多条记录",
  "Daily": "每天",
  "Weekly": "每周",
  "Monthly": "每月",
  "Yearly": "每年",
  "Repeats": "重复",
  "Configure calendar": "配置日历",
  "Title field": "标题字段",
  "Custom title": "自定义标题",
  "Show lunar": "展示农历",
  "Start date field": "开始日期字段",
  "End date field": "结束日期字段",
  "Navigate": "分页",
  "Title": "标题",
  "Description": "描述",
  "Select view": "切换视图",
  "Reset": "重置",
  "Importable fields": "可导入字段",
  "Exportable fields": "可导出字段",
  "Saved successfully": "保存成功",
  "Nickname": "昵称",
  "Sign in": "登录",
  "Sign in via account": "账号密码登录",
  "Sign in via phone": "手机号登录",
  "Create an account": "注册账号",
  "Sign up": "注册",
  "Confirm password": "确认密码",
  "Log in with an existing account": "使用已有账号登录",
  "Signed up successfully. It will jump to the login page.": "注册成功，将跳转登录页。",
  "Password mismatch": "重复密码不匹配",
  "Users": "用户",
  "Verification code": "验证码",
  "Send code": "发送验证码",
  "Retry after {{count}} seconds": "{{count}} 秒后重试",
  "Must be 1-50 characters in length (excluding @.<>\"'/)": "长度为1到50个字符（不能包含@.<>\"'/）",
  "Roles": "角色",
  "Add role": "添加角色",
  "Role name": "角色名称",
  "Configure": "配置",
  "Configure permissions": "配置权限",
  "Edit role": "编辑角色",
  "Action permissions": "数据表操作权限",
  "Menu permissions": "菜单访问权限",
  "Menu item name": "菜单名称",
  "Allow access": "允许访问",
  "Action name": "操作名称",
  "Allow action": "允许操作",
  "Action scope": "可操作数据范围",
  "Operate on new data": "对新增数据操作",
  "Operate on existing data": "对已有数据操作",
  "Yes": "是",
  "No": "否",
  "Red": "薄暮",
  "Magenta": "法式洋红",
  "Volcano": "火山",
  "Orange": "日暮",
  "Gold": "金盏花",
  "Lime": "青柠",
  "Green": "极光绿",
  "Cyan": "明青",
  "Blue": "拂晓蓝",
  "Geek blue": "极客蓝",
  "Purple": "酱紫",
  "Default": "默认",
  "Add card": "添加卡片",
  "edit title": "修改标题",
  "Turn pages": "翻页",
  "Others": "其他",
  "Other records": "其他记录",
  "Save as template": "保存为模板",
  "Save as block template": "保存为区块模板",
  "Block templates": "区块模板",
  "Block template": "区块模板",
  "Convert reference to duplicate": "模板引用转为复制",
  "Template name": "模板名称",
  "Block type": "区块类型",
  "No blocks to connect": "没有可连接的区块",
  "Action column": "操作列",
  "Records per page": "每页显示数量",
  "(Fields only)": "（仅字段）",
  "Button title": "按钮标题",
  "Button icon": "按钮图标",
  "Submitted successfully": "提交成功",
  "Operation succeeded": "操作成功",
  "Operation failed": "操作失败",
  "Open mode": "打开方式",
  "Popup size": "弹窗尺寸",
  "Small": "较窄",
  "Middle": "中等",
  "Large": "较宽",
  "Size": "大小",
  "Oversized": "超大",
  "Auto": "自动",
  "Object Fit": "适应",
  "Cover": "覆盖",
  "Fill": "填充",
  "Contain": "包含",
  "Scale Down": "缩放",
  "Menu item title": "菜单项名称",
  "Menu item icon": "菜单项图标",
  "Target": "目标",
  "Position": "位置",
  "Insert before": "在前面插入",
  "Insert after": "在后面插入",
  "UI Editor": "界面配置",
  "ASC": "升序",
  "DESC": "降序",
  "Add sort field": "添加排序字段",
  "ID": "ID",
  "Identifier for program usage. Support letters, numbers and underscores, must start with an letter.": "用于程序使用的标识符，支持字母、数字和下划线，必须以字母开头。",
  "Drawer": "抽屉",
  "Dialog": "对话框",
  "Delete action": "删除操作",
  "Custom column title": "自定义列标题",
  "Column title": "列标题",
  "Original title: ": "原始标题: ",
  "Delete table column": "删除列",
  "Skip required validation": "跳过必填校验",
  "Form values": "表单值",
  "Fields values": "字段值",
  "The field has been deleted": "字段已删除",
  "When submitting the following fields, the saved values are": "提交以下字段时，保存的值为",
  "After successful submission": "提交成功后",
  "Then": "然后",
  "Stay on current page": "停留在当前页面",
  "Redirect to": "跳转到",
  "Save action": "保存操作",
  "Exists": "存在",
  "Add condition": "添加条件",
  "Add condition group": "添加条件分组",
  "exists": "存在",
  "not exists": "不存在",
  "=": "=",
  "≠": "≠",
  ">": ">",
  "≥": "≥",
  "<": "<",
  "≤": "≤",
  "Role UID": "角色标识",
  "Precision": "精确度",
  "Rich Text": "富文本",
  "Junction collection": "中间表",
  "Leave it blank, unless you need a custom intermediate table": "默认留空，除非你需要一个自定义的中间表",
  "Fields": "字段",
  "Edit field title": "编辑字段标题",
  "Field title": "字段标题",
  "Original field title: ": "原始字段标题：",
  "Edit tooltip": "编辑提示信息",
  "Delete field": "删除字段",
  "Select collection": "选择数据表",
  "Blank block": "空区块",
  "Duplicate template": "复制模板",
  "Reference template": "引用模板",
  "Create calendar block": "创建日历区块",
  "Create kanban block": "创建看板区块",
  "Grouping field": "分组字段",
  "Single select and radio fields can be used as the grouping field": "数据表的单选字段可以作为分组字段",
  "Tab name": "标签名称",
  "Current record blocks": "当前数据区块",
  "Popup message": "弹窗提示消息",
  "Delete role": "删除角色",
  "Role display name": "角色名称",
  "Default role": "默认角色",
  "All collections use general action permissions by default; permission configured individually will override the default one.": "所有数据表都默认使用通用数据操作权限；同时，可以针对每个数据表单独配置权限。",
  "Allows configuration of the whole system, including UI, collections, permissions, etc.": "允许配置系统，包括界面配置、数据表配置、权限配置、系统配置等全部配置项",
  "New menu items are allowed to be accessed by default.": "新增菜单项默认允许访问",
  "Global permissions": "全局配置",
  "General permissions": "通用配置",
  "Global action permissions": "全局操作权限",
  "General action permissions": "通用操作权限",
  "Plugin settings permissions": "插件配置权限",
  "Data source permissions": "数据源权限",
  "Allow to desgin pages": "允许界面配置",
  "Allow to manage plugins": "允许管理插件",
  "Allow to configure plugins": "允许管理配置中心",
  "Allows to configure interface": "允许配置界面",
  "Allows to install, activate, disable plugins": "允许安装、激活、禁用插件",
  "Allows to configure plugins": "允许配置插件",
  "Action display name": "操作名称",
  "Allow": "允许",
  "Data scope": "数据范围",
  "Action on new records": "对新增数据操作",
  "Action on existing records": "对已有数据操作",
  "All records": "所有数据",
  "Own records": "自己的数据",
  "Permission policy": "权限策略",
  "Individual": "单独配置",
  "General": "通用配置",
  "Accessible": "允许访问",
  "Configure permission": "配置权限",
  "Action permission": "操作权限",
  "Field permission": "字段权限",
  "Scope name": "数据范围名称",
  "Unsaved changes": "未保存修改",
  "Are you sure you don't want to save?": "你确定不保存修改吗？",
  "Dragging": "拖拽中",
  "Popup": "打开弹窗",
  "Trigger workflow": "触发工作流",
  "Request API": "请求API",
  "Assign field values": "字段赋值",
  "Constant value": "静态值",
  "Dynamic value": "动态值",
  "Current user": "当前用户",
  "Current role": "当前角色",
  "Current record": "当前记录",
  "Current collection": "当前数据表",
  "Other collections": "其他数据表",
  "Current popup record": "当前弹窗记录",
  "Parent popup record": "上级弹窗记录",
  "Associated records": "关联记录",
  "Parent record": "上级记录",
  "Current time": "当前时间",
  "Now": "现在",
  "Message popup close method": "消息弹窗关闭方式",
  "Automatic close": "自动关闭",
  "Manually close": "手动关闭",
  "After successful update": "更新成功后",
  "Save record": "保存数据",
  "Updated successfully": "更新成功",
  "After successful save": "保存成功后",
  "After clicking the custom button, the following field values will be assigned according to the following form.": "点击当前自定义按钮时，以下字段值将按照以下表单赋值。",
  "After clicking the custom button, the following fields of the current record will be saved according to the following form.": "点击当前自定义按钮时，当前数据以下字段将按照以下表单保存。",
  "Button background color": "按钮颜色",
  "Highlight": "高亮",
  "Danger red": "红色",
  "Custom request": "自定义请求",
  "Request settings": "请求设置",
  "Request URL": "请求地址",
  "Request method": "请求方法",
  "Request query parameters": "请求查询参数(JSON格式)",
  "Request headers": "请求头参数(JSON格式)",
  "Request body": "请求体(JSON格式)",
  "Request success": "请求成功",
  "Invalid JSON format": "非法JSON格式",
  "After successful request": "请求成功之后",
  "Add exportable field": "添加可导出字段",
  "Audit logs": "操作记录",
  "Record ID": "数据 ID",
  "User": "用户",
  "Field": "字段",
  "Select": "选择",
  "Select field": "选择字段",
  "Field value changes": "变更记录",
  "One to one (has one)": "一对一（has one）",
  "One to one (belongs to)": "一对一（belongs to）",
  "Use the same time zone (GMT) for all users": "所有用户使用同一时区 (格林尼治标准时间)",
  "Province/city/area name": "省市区名称",
  "Enabled languages": "启用的语言",
  "View all plugins": "查看所有插件",
  "Print": "打印",
  "Done": "完成",
  "Sign up successfully, and automatically jump to the sign in page": "注册成功，即将跳转到登录页面",
  "ACL": "访问控制",
  "Access control": "访问控制",
  "Collection manager": "数据表管理",
  "Plugin manager": "插件管理器",
  "Local": "本地",
  "Built-in": "内置",
  "Marketplace": "插件市场",
  "Add plugin": "新增插件",
  "Upgrade": "可供更新",
  "Plugin dependencies check failed": "插件依赖检查失败",
  "Remove": "移除",
  "Docs": "文档",
  "More details": "更多详情",
  "Upload new version": "上传新版",
  "Official plugin": "官方插件",
  "Version": "版本",
  "Npm package": "Npm 包",
  "Upload plugin": "上传插件",
  "Npm package name": "Npm 包名",
  "Add type": "新增方式",
  "Plugin source": "插件来源",
  "Changelog": "更新日志",
  "Dependencies check": "依赖检查",
  "Update plugin": "更新插件",
  "Installing": "安装中",
  "The deletion was successful.": "删除成功",
  "Plugin Zip File": "插件压缩包",
  "Compressed file url": "压缩包地址",
  "Last updated": "最后更新",
  "PackageName": "包名",
  "DisplayName": "显示名称",
  "Readme": "说明文档",
  "Dependencies compatibility check": "依赖兼容性检查",
  "Plugin dependencies check failed, you should change the dependent version to meet the version requirements.": "插件兼容性检查失败，你应该修改依赖版本以满足版本要求。",
  "Version range": "版本范围",
  "Plugin's version": "插件的版本",
  "Result": "结果",
  "No CHANGELOG.md file": "没有 CHANGELOG.md 日志",
  "No README.md file": "没有 README.md 文件",
  "Homepage": "主页",
  "Drag and drop the file here or click to upload, file size should not exceed 30M": "将文件拖放到此处或单击上传，文件大小不应超过 30M",
  "Dependencies check failed, can't enable.": "依赖检查失败，无法启用。",
  "Plugin starting...": "插件启动中...",
  "Plugin stopping...": "插件停止中...",
  "Are you sure to delete this plugin?": "确定要删除此插件吗？",
  "Are you sure to disable this plugin?": "确定要禁用此插件吗？",
  "re-download file": "重新下载文件",
  "Not enabled": "未启用",
  "Search plugin": "搜索插件",
  "Author": "作者",
  "Plugin loading failed. Please check the server logs.": "插件加载失败，请检查服务器日志。",
  "Coming soon...": "敬请期待...",
  "All plugin settings": "所有插件配置",
  "Bookmark": "书签",
  "Manage all settings": "管理所有配置",
  "Create inverse field in the target collection": "在目标数据表里创建反向关系字段",
  "Inverse field name": "反向关系字段标识",
  "Inverse field display name": "反向关系字段名称",
  "Bulk update": "批量更新",
  "After successful bulk update": "批量成功更新后",
  "Bulk edit": "批量编辑",
  "Data will be updated": "更新的数据",
  "Selected": "选中",
  "All": "所有",
  "Update selected data?": "更新选中的数据吗？",
  "Update all data?": "更新全部数据吗？",
  "Remains the same": "不更新",
  "Changed to": "修改为",
  "Clear": "清空",
  "Add attach": "增加关联",
  "Please select the records to be updated": "请选择要更新的记录",
  "Selector": "选择器",
  "Inner": "里面",
  "Search and select collection": "搜索并选择数据表",
  "Please fill in the iframe URL": "请填写嵌入的地址",
  "Fix block": "固定区块",
  "Plugin name": "插件",
  "Plugin tab name": "插件标签页",
  "Enable page header": "启用页眉",
  "Display page title": "显示页面标题",
  "Edit page title": "编辑页面标题",
  "Enable page tabs": "启用页面选项卡",
  "Enable link": "启用链接",
  "Column width": "列宽",
  "Sortable": "可排序的",
  "Constant": "常量",
  "Select a variable": "选择变量",
  "Insert": "插入",
  "Insert if not exists": "不存在时插入",
  "Insert if not exists, or update": "不存在时插入，否则更新",
  "System variables": "系统变量",
  "Date variables": "日期变量",
  "Double click to choose entire object": "双击选择整个对象",
  "True": "真",
  "False": "假",
  "Prettify": "格式化",
  "Theme": "主题",
  "Default theme": "默认主题",
  "Compact theme": "紧凑主题",
  "This is likely a NocoBase internals bug. Please open an issue at <1>here</1>": "这可能是 NocoBase 内部的问题，你可以在<1>这里</1>将该错误反馈给我们，我们会尽快修复",
  "Render Failed": "渲染失败",
  "Feedback": "反馈问题",
  "Try again": "重试一下",
  "Download logs": "下载日志",
  "Download": "下载",
  "File type is not supported for previewing, please download it to preview.": "不支持预览该文件类型，请下载后查看。",
  "Click or drag file to this area to upload": "点击或拖拽文件到此区域上传",
  "Support for a single or bulk upload.": "支持单个或批量上传",
  "File size should not exceed {{size}}.": "文件大小不能超过 {{size}}",
  "File size exceeds the limit": "文件大小超过限制",
  "File type is not allowed": "文件类型不允许",
  "Incomplete uploading files need to be resolved": "未完成上传的文件需要处理",
  "Default title for each record": "用作数据的默认标题",
  "If collection inherits, choose inherited collections as templates": "当前表有继承关系时，可选择继承链路上的表作为模板来源",
  "Select an existing piece of data as the initialization data for the form": "选择一条已有的数据作为表单的初始化数据",
  "Only the selected fields will be used as the initialization data for the form": "仅选择的字段才会作为表单的初始化数据",
  "Template Data": "模板数据",
  "Data fields": "数据字段",
  "Add template": "添加模板",
  "Enable form data template": "启用表单数据模板",
  "Form data templates": "表单数据模板",
  "Data template": "数据模板",
  "No configuration available.": "无可配置项。",
  "Reload application": "重载应用",
  "The application is reloading, please do not close the page.": "应用正在重新加载，请勿关闭页面。",
  "Application reloading": "应用重新加载中",
  "Restart application": "重启应用",
  "Allows to clear cache, reboot application": "允许清除缓存，重启应用",
  "The will interrupt service, it may take a few seconds to restart. Are you sure to continue?": "重启将会中断当前服务，这个过程可能需要一点时间，确定要继续吗？",
  "Restart": "重启",
  "Clear cache": "清除缓存",
  "Duplicate": "复制",
  "Duplicating": "复制中",
  "Duplicate mode": "复制方式",
  "Quick duplicate": "快速复制",
  "Duplicate and continue": "复制并继续",
  "Please configure the duplicate fields": "请配置要复制的字段",
  "Add": "创建",
  "Add new mode": "添加方式",
  "Quick add": "快捷添加",
  "Modal add": "弹窗添加",
  "Save mode": "保存方式",
  "First or create": "不存在时则新增,存在时不处理",
  "Update or create": "不存在时新增,存在时更新",
  "Find by the following fields": "通过以下字段查找",
  "Create": "仅新增",
  "Current form": "当前表单",
  "Current object": "当前对象",
  "Quick create": "快速创建",
  "Dropdown": "下拉菜单",
  "Pop-up": "弹窗",
  "File manager": "文件管理器",
  "Direct duplicate": "直接复制",
  "Copy into the form and continue to fill in": "复制到表单并继续填写",
  "Linkage with form fields": "从表单字段联动",
  "App error": "应用错误",
  "Failed to load plugin": "插件加载失败",
  "Allow add new, update and delete actions": "允许增删改操作",
  "Date display format": "日期显示格式",
  "Date range limit": "日期限定范围",
  "MinDate": "最小日期",
  "MaxDate": "最大日期",
  "Please select time or variable": "请选择时间或变量",
  "Filter out a single piece or a group of records as a template": "筛选出一条或一组数据，作为模板",
  "The title field is used to identify the template record": "用于识别模板数据",
  "Template fields": "模板字段",
  "The selected fields will automatically populate the form": "用于自动填充到表单",
  "Table selected records": "表格中选中的记录",
  "Tag": "标签",
  "Tag color field": "标签颜色字段",
  "Sync successfully": "同步成功",
  "Sync from form fields": "同步表单字段",
  "Select all": "全选",
  "UnSelect all": "取消全选",
  "Determine whether a record exists by the following fields": "通过以下字段判断记录是否存在",
  "Cascade Select": "级联选择",
  "Execute": "执行",
  "Please use a valid SELECT or WITH AS statement": "请使用有效的 SELECT 或 WITH AS 语句",
  "Please confirm the SQL statement first": "请先确认 SQL 语句",
  "Automatically drop objects that depend on the collection (such as views), and in turn all objects that depend on those objects": "自动删除依赖于该表的对象,以及依赖这些对象的对象",
  "Secondary confirmation": "二次确认",
  "Perform the {{title}}": "执行{{title}}",
  "Are you sure you want to perform the {{title}} action?": "你确定执行{{title}}操作吗？",
  "Sign in with another account": "登录其他账号",
  "Return to the main application": "返回主应用",
  "Permission denied": "没有权限",
  "Allow add new": "允许新增",
  "loading": "加载中",
  "name is required": "名称不能为空",
  "The {{type}} \"{{name}}\" may have been deleted. Please remove this {{blockType}}.": "{{type}} \"{{name}}\" 可能已被删除。请删除当前{{blockType}}.",
  "data source": "数据源",
  "Data source": "数据源",
  "DataSource": "数据源",
  "Data model": "数据模型",
  "Security": "安全性",
  "Action": "操作",
  "System": "系统管理",
  "Other": "其他",
  "Allow selection of existing records": "允许选择已有数据",
  "Data Model": "数据模型",
  "Blocks": "区块",
  "Users & permissions": "用户和权限",
  "System management": "系统管理",
  "Preset fields": "预置字段",
  "System & security": "系统和安全",
  "Workflow": "工作流",
  "Third party services": "第三方服务",
  "Data model tools": "数据模型工具",
  "Data sources": "数据源",
  "Collections": "数据表",
  "Collection fields": "数据表字段",
  "Authentication": "用户认证",
  "Notification": "通知",
  "Logging and monitoring": "日志与监控",
  "Home page": "主页",
  "Handbook": "用户手册",
  "License": "许可证",
  "Generic properties": "通用属性",
  "Specific properties": "特有属性",
  "Used for drag and drop sorting scenarios, supporting grouping sorting": "用于拖拽排序场景，支持分组排序",
  "Grouped sorting": "分组排序",
  "When a field is selected for grouping, it will be grouped first before sorting.": "当选了某个字段作为分组时，将先分组再排序",
  "Main": "主数据源",
  "Index": "索引",
  "Field values must be unique.": "字段值必须具备唯一性",
  "Departments": "部门",
  "Main department": "主属部门",
  "Department name": "部门名称",
  "Superior department": "上级部门",
  "Owners": "负责人",
  "Plugin settings": "插件设置",
  "Menu": "菜单",
  "Drag and drop sorting field": "拖拽排序字段",
  "Alphabet": "字符",
  "Accuracy": "精确度",
  "Millisecond": "毫秒",
  "Second": "秒",
  "Unix Timestamp": "Unix 时间戳",
  "Field value do not meet the requirements": "字符不符合要求",
  "Field value size is": "字符长度要求",
  "Style": "样式",
  "Unit conversion": "单位换算",
  "Separator": "分隔符",
  "Prefix": "前缀",
  "Suffix": "后缀",
  "Record unique key": "记录唯一标识符",
  "Filter target key": "筛选目标键",
  "If a collection lacks a primary key, you must configure a unique record key to locate row records within a block, failure to configure this will prevent the creation of data blocks for the collection.": "当数据表没有主键时，你需要配置记录唯一标识符，用于在区块中定位行记录，不配置将无法创建该表的数据区块。",
  "Filter data based on the specific field, with the requirement that the field value must be unique.": "根据特定的字段筛选数据，字段值必须具备唯一性。",
  "Multiply by": "乘以",
  "Divide by": "除以",
  "Scientifix notation": "科学计数法",
  "Normal": "常规",
  "Automatically generate default values": "随机生成默认值",
  "Refresh data on close": "关闭后刷新数据",
  "Refresh data on action": "执行后刷新数据",
  "This variable has been deprecated and can be replaced with \"Current form\"": "该变量已被弃用，可以使用“当前表单”替代",
  "Unknown field type": "未知字段类型",
  "The following field types are not compatible and do not support output and display": "以下字段类型未适配，不支持输出和显示",
  "Not fixed": "不固定",
  "Left fixed": "左固定",
  "Right fixed": "右固定",
  "Fixed": "固定列",
  "Set block height": "设置区块高度",
  "Specify height": "指定高度",
  "Full height": "全高",
  "Please configure the URL": "请配置URL",
  "URL": "URL",
  "Search parameters": "URL 查询参数",
  "Do not concatenate search params in the URL": "查询参数不要在 URL 里拼接",
  "The value of this variable is derived from the query string of the page URL. This variable can only be used normally when the page has a query string.": "该变量的值是根据页面 URL 的 query string 得来的，只有当页面存在 query string 的时候，该变量才能正常使用。",
  "Edit link": "编辑链接",
  "Add parameter": "添加参数",
  "URL search params": "URL 查询参数",
  "Expand All": "展开全部",
  "Search": "搜索",
  "Clear default value": "清除默认值",
  "Open in new window": "新窗口打开",
  "is none of": "不包含任何一个",
  "is any of": "包含任何一个",
  "Use simple pagination mode": "使用简单分页模式",
  "Sorry, the page you visited does not exist.": "抱歉，你访问的页面不存在。",
  "Set Template Engine": "设置模板引擎",
  "Template engine": "模板引擎",
  "Skip getting the total number of table records during paging to speed up loading. It is recommended to enable this option for data tables with a large amount of data": "在分页时跳过获取表记录总数，以加快加载速度，建议对有大量数据的数据表开启此选项",
  "The current user only has the UI configuration permission, but don't have view permission for collection \"{{name}}\"": "当前用户只有 UI 配置权限，但没有数据表 \"{{name}}\" 查看权限。",
  "Plugin dependency version mismatch": "插件依赖版本不一致",
  "The current dependency version of the plugin does not match the version of the application and may not work properly. Are you sure you want to continue enabling the plugin?": "当前插件的依赖版本与应用的版本不一致，可能无法正常工作。您确定要继续激活插件吗？",
  "Allow multiple selection": "允许多选",
  "Parent object": "上级对象",
  "Default value to current time": "设置字段默认值为当前时间",
  "Automatically update timestamp on update": "当记录更新时自动设置字段值为当前时间",
  "Default value to current server time": "设置字段默认值为当前服务端时间",
  "Automatically update timestamp to the current server time on update": "当记录更新时自动设置字段值为当前服务端时间",
  "Datetime (with time zone)": "日期时间（含时区）",
  "Datetime (without time zone)": "日期时间（不含时区）",
  "DateOnly": "仅日期",
  "Enable secondary confirmation": "启用二次确认",
  "Content": "内容",
  "Perform the Update record": "执行更新数据",
  "Are you sure you want to perform the Update record action?": "你确定执行更新数据操作吗？",
  "Perform the Custom request": "执行自定义请求",
  "Are you sure you want to perform the Custom request action": "你确定执行自定义请求操作吗？",
  "Perform the Refresh": "执行刷新",
  "Are you sure you want to perform the Refresh action?": "你确定执行刷新操作吗？",
  "Perform the Submit": "执行提交",
  "Are you sure you want to perform the Submit action?": "你确定执行提交操作吗？",
  "Perform the Trigger workflow": "执行触发工作流",
  "Are you sure you want to perform the Trigger workflow action?": "你确定执行触发工作流吗？",
  "Ellipsis overflow content": "省略超出长度的内容",
  "Picker": "选择器",
  "Quarter": "季度",
  "Switching the picker, the value and default value will be cleared": "切换选择器时，字段的值和默认值将会被清空",
  "Stay on the current popup or page": "停留在当前弹窗或页面",
  "Return to the previous popup or page": "返回上一层弹窗或页面",
  "Action after successful submission": "提交成功后动作",
  "Allow disassociation": "允许解除已有数据关联",
  "Layout": "布局",
  "Vertical": "垂直",
  "Horizontal": "水平",
  "Edit group title": "编辑分组标题",
  "Title position": "标题位置",
  "Dashed": "虚线",
  "Left": "左",
  "Center": "居中",
  "Right": "右",
  "Divider line color": "分割线颜色",
  "Label align": "字段标题对齐方式",
  "Label width": "字段标题宽度",
  "When the Label exceeds the width": "字段标题超出宽度时",
  "Line break": "换行",
  "Ellipsis": "省略",
  "Set block layout": "设置区块布局",
  "Add & Update": "添加 & 更新",
  "Table size": "表格大小",
  "Hide column": "隐藏列",
  "In configuration mode, the entire column becomes transparent. In non-configuration mode, the entire column will be hidden. Even if the entire column is hidden, its configured default values and other settings will still take effect.": "在配置模式下，整个列会变为透明色。在非配置模式下，整个列将被隐藏。即使整个列被隐藏了，其配置的默认值和其他设置仍然有效。",
  "Plugin": "插件",
  "Bulk enable": "批量激活",
  "Search plugin...": "搜索插件...",
  "Package name": "包名",
  "Associate": "关联",
  "Please add or select record": "请添加或选择数据",
  "No data": "暂无数据",
  "Fields can only be used correctly if they are defined with an interface.": "只有字段设置了interface字段才能正常使用",
  "Unauthenticated. Please sign in to continue.": "未认证。请登录以继续。",
  "User not found. Please sign in again to continue.": "无法找到用户信息，请重新登录以继续。",
  "Your session has expired. Please sign in again.": "您的会话已过期，请重新登录。",
  "User password changed, please signin again.": "用户密码已更改，请重新登录。",
  "Show file name": "显示文件名",
  "Outlined": "线框风格",
  "Filled": "实底风格",
  "Two tone": "双色风格",
  "Desktop routes": "桌面端路由",
  "Route permissions": "路由权限",
  "New routes are allowed to be accessed by default": "新路由默认允许访问",
  "Route name": "路由名称",
  "Mobile routes": "移动端路由",
  "Show in menu": "在菜单中显示",
  "Hide in menu": "在菜单中隐藏",
  "Path": "路径",
  "Type": "类型",
  "Access": "访问",
  "Routes": "路由",
  "Add child route": "添加子路由",
  "Delete routes": "删除路由",
  "Delete route": "删除路由",
  "Are you sure you want to hide these routes in menu?": "你确定要在菜单中隐藏这些路由吗？",
  "Are you sure you want to show these routes in menu?": "你确定要在菜单中显示这些路由吗？",
  "Are you sure you want to hide this menu?": "你确定要隐藏这个菜单吗？",
  "After hiding, this menu will no longer appear in the menu bar. To show it again, you need to go to the route management page to configure it.": "隐藏后，这个菜单将不再出现在菜单栏中。要再次显示它，你需要到路由管理页面进行设置。",
  "If selected, the page will display Tab pages.": "如果选中，该页面将显示标签页。",
  "If selected, the route will be displayed in the menu.": "如果选中，该路由将显示在菜单中。",
  "Are you sure you want to hide this tab?": "你确定要隐藏该标签页吗？",
  "After hiding, this tab will no longer appear in the tab bar. To show it again, you need to go to the route management page to set it.": "隐藏后，该标签将不再显示在标签栏中。要想再次显示它，你需要到路由管理页面进行设置。",
<<<<<<< HEAD
  "Date scope":"日期范围",
  "Deprecated": "已弃用",
  "The following old template features have been deprecated and will be removed in next version.": "以下旧的模板功能已弃用，将在下个版本移除。",
  "Full permissions": "全部权限",
  "Enable index column": "启用序号列"
=======
  "Date scope": "日期范围",
  "Enable index column": "启用序号列",
  "Icon only": "仅显示图标"
>>>>>>> 029c8dff
}<|MERGE_RESOLUTION|>--- conflicted
+++ resolved
@@ -1082,15 +1082,10 @@
   "If selected, the route will be displayed in the menu.": "如果选中，该路由将显示在菜单中。",
   "Are you sure you want to hide this tab?": "你确定要隐藏该标签页吗？",
   "After hiding, this tab will no longer appear in the tab bar. To show it again, you need to go to the route management page to set it.": "隐藏后，该标签将不再显示在标签栏中。要想再次显示它，你需要到路由管理页面进行设置。",
-<<<<<<< HEAD
-  "Date scope":"日期范围",
   "Deprecated": "已弃用",
   "The following old template features have been deprecated and will be removed in next version.": "以下旧的模板功能已弃用，将在下个版本移除。",
   "Full permissions": "全部权限",
-  "Enable index column": "启用序号列"
-=======
+  "Enable index column": "启用序号列",
   "Date scope": "日期范围",
-  "Enable index column": "启用序号列",
   "Icon only": "仅显示图标"
->>>>>>> 029c8dff
 }