--- conflicted
+++ resolved
@@ -783,9 +783,6 @@
   "The value of this variable is derived from the query string of the page URL. This variable can only be used normally when the page has a query string.": "Значення цієї змінної походить з рядка запиту URL-адреси сторінки. Цю змінну можна використовувати нормально лише тоді, коли у сторінки є рядок запиту.",
   "URL search params": "Параметри пошуку URL",
   "Expand All": "Розгорнути все",
-<<<<<<< HEAD
+  "Clear default value": "Очистити значення за замовчуванням",
   "Sorry, the page you visited does not exist.": "Вибачте, сторінка, яку ви відвідали, не існує."
-=======
-  "Clear default value": "Очистити значення за замовчуванням"
->>>>>>> 49a55495
 }