--- conflicted
+++ resolved
@@ -836,10 +836,7 @@
   "Search": "Search",
   "Clear default value": "Clear default value",
   "Open in new window": "Open in new window",
-<<<<<<< HEAD
-  "Sorry, the page you visited does not exist.": "Sorry, the page you visited does not exist."
-=======
+  "Sorry, the page you visited does not exist.": "Sorry, the page you visited does not exist.",
   "is none of": "is none of",
   "is any of": "is any of"
->>>>>>> fc989fdb
 }