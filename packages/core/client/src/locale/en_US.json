{
  "Display <1><0>10</0><1>20</1><2>50</2><3>100</3></1> items per page": "Display <1><0>10</0><1>20</1><2>50</2><3>100</3></1> items per page",
  "Meet <1><0>All</0><1>Any</1></1> conditions in the group": "Meet <1><0>All</0><1>Any</1></1> conditions in the group",
  "Open in<1><0>Modal</0><1>Drawer</1><2>Window</2></1>": "Open in<1><0>Modal</0><1>Drawer</1><2>Window</2></1>",
  "{{count}} filter items": "{{count}} filter items",
  "{{count}} more items": "{{count}} more items",
  "Total {{count}} items": "Total {{count}} items",
  "Today": "Today",
  "Yesterday": "Yesterday",
  "Tomorrow": "Tomorrow",
  "Month": "Month",
  "Week": "Week",
  "This week": "This week",
  "This month": "This month",
  "This year": "This year",
  "Next year": "Next year",
  "Last week": "Last week",
  "Next week": "Next week",
  "Last month": "Last month",
  "Next month": "Next month",
  "Last quarter": "Last quarter",
  "This quarter": "This quarter",
  "Next quarter": "Next quarter",
  "Last year": "Last year",
  "Last 7 days": "Last 7 days",
  "Last 30 days": "Last 30 days",
  "Last 90 days": "Last 90 days",
  "Next 7 days": "Next 7 days",
  "Next 30 days": "Next 30 days",
  "Next 90 days": "Next 90 days",
  "Work week": "Work week",
  "Day": "Day",
  "Agenda": "Agenda",
  "Date": "Date",
  "Time": "Time",
  "Event": "Event",
  "None": "None",
  "Unconnected": "Unconnected",
  "System settings": "System settings",
  "System title": "System title",
  "Settings": "Settings",
  "Logo": "Logo",
  "Add menu item": "Add menu item",
  "Page": "Page",
  "Name": "Name",
  "Icon": "Icon",
  "Group": "Group",
  "Link": "Link",
  "Save conditions": "Save conditions",
  "Edit menu item": "Edit menu item",
  "Move to": "Move to",
  "Insert left": "Insert left",
  "Insert right": "Insert right",
  "Insert inner": "Insert inner",
  "Delete": "Delete",
  "Disassociate": "Disassociate",
  "Disassociate record": "Disassociate record",
  "Are you sure you want to disassociate it?": "Are you sure you want to disassociate it?",
  "UI editor": "UI editor",
  "Collection": "Collection",
  "Collection selector": "Collection selector",
  "Providing certain collections as options for users, typically used in polymorphic or inheritance scenarios": "Providing certain collections as options for users, typically used in polymorphic or inheritance scenarios",
  "Collections & Fields": "Collections & Fields",
  "All collections": "All collections",
  "Add category": "Add category",
  "Enable child collections": "Enable child collections",
  "Allow adding records to the current collection": "Allow adding records to the current collection",
  "Delete category": "Delete category",
  "Edit category": "Edit category",
  "Collection category": "Collection category",
  "Collection template": "Collection template",
  "Sort": "Sort",
  "Categories": "Categories",
  "Visible": "Visible",
  "Read only": "Read only",
  "Easy reading": "Easy reading",
  "Hidden": "Hidden",
  "Hidden(reserved value)": "Hidden(reserved value)",
  "Not required": "Not required",
  "Value": "Value",
  "Disabled": "Disabled",
  "Enabled": "Enabled",
  "Problematic": "Problematic",
  "Setting": "Setting",
  "On": "On",
  "Off": "Off",
  "Empty": "Empty",
  "Linkage rule": "Linkage rule",
  "Linkage rules": "Linkage rules",
  "Condition": "Condition",
  "Properties": "Properties",
  "Add linkage rule": "Add linkage rule",
  "Add property": "Add property",
  "Category name": "Category name",
  "Roles & Permissions": "Roles & Permissions",
  "Edit profile": "Edit profile",
  "Change password": "Change password",
  "Old password": "Old password",
  "New password": "New password",
  "Switch role": "Switch role",
  "Super admin": "Super admin",
  "Language": "Language",
  "Allow sign up": "Allow sign up",
  "Enable SMS authentication": "Enable SMS authentication",
  "Sign out": "Sign out",
  "Cancel": "Cancel",
  "Submit": "Submit",
  "Close": "Close",
  "Set the data scope": "Set the data scope",
  "Set data loading mode": "Set data loading mode",
  "Load all data when filter is empty": "Load all data when filter is empty",
  "Do not load data when filter is empty": "Do not load data when filter is empty",
  "Data loading mode": "Data loading mode",
  "Data blocks": "Data blocks",
  "Filter blocks": "Filter blocks",
  "Table": "Table",
  "Table OID(Inheritance)": "Table OID(Inheritance)",
  "Form": "Form",
  "List": "List",
  "Grid Card": "Grid Card",
  "pixels": "pixels",
  "Screen size": "Screen size",
  "Display title": "Display title",
  "Set the count of columns displayed in a row": "Set the count of columns displayed in a row",
  "Column": "Column",
  "Phone device": "Phone device",
  "Tablet device": "Tablet device",
  "Desktop device": "Desktop device",
  "Large screen device": "Large screen device",
  "Collapse": "Collapse",
  "Select data source": "Select data source",
  "Calendar": "Calendar",
  "Delete events": "Delete events",
  "This event": "This event",
  "This and following events": "This and following events",
  "All events": "All events",
  "Delete this event?": "Delete this event?",
  "Delete Event": "Delete Event",
  "Kanban": "Kanban",
  "Gantt": "Gantt",
  "Create gantt block": "Create gantt block",
  "Progress field": "Progress field",
  "Time scale": "Time scale",
  "Hour": "Hour",
  "Quarter of day": "Quarter of day",
  "Half of day": "Half of day",
  "Year": "Year",
  "QuarterYear": "QuarterYear",
  "Select grouping field": "Select grouping field",
  "Media": "Media",
  "Markdown": "Markdown",
  "Wysiwyg": "Wysiwyg",
  "Chart blocks": "Chart blocks",
  "Column chart": "Column chart",
  "Bar chart": "Bar chart",
  "Line chart": "Line chart",
  "Pie chart": "Pie chart",
  "Area chart": "Area chart",
  "Other chart": "Other chart",
  "Other blocks": "Other blocks",
  "In configuration": "In configuration",
  "Chart title": "Chart title",
  "Chart type": "Chart type",
  "Chart config": "Chart config",
  "Templates": "Templates",
  "Select template": "Select template",
  "Action logs": "Action logs",
  "Create template": "Create template",
  "Edit markdown": "Edit markdown",
  "Add block": "Add block",
  "Add new": "Add new",
  "Add record": "Add record",
  "Add child": "Add child",
  "Collapse all": "Collapse all",
  "Expand all": "Expand all",
  "Expand/Collapse": "Expand/Collapse",
  "Default collapse": "Default collapse",
  "Tree table": "Tree table",
  "Custom field display name": "Custom field display name",
  "Display fields": "Display collection fields",
  "Edit record": "Edit record",
  "Delete menu item": "Delete menu item",
  "Add page": "Add page",
  "Add group": "Add group",
  "Add link": "Add link",
  "Insert above": "Insert above",
  "Insert below": "Insert below",
  "Save": "Save",
  "Delete block": "Delete block",
  "Are you sure you want to delete it?": "Are you sure you want to delete it?",
  "This is a demo text, **supports Markdown syntax**.": "This is a demo text, **supports Markdown syntax**.",
  "Filter": "Filter",
  "Connect data blocks": "Connect data blocks",
  "Action type": "Action type",
  "Actions": "Actions",
  "Insert": "Insert",
  "Insert if not exists": "Insert if not exists",
  "Insert if not exists, or update": "Insert if not exists, or update",
  "Determine whether a record exists by the following fields": "Determine whether a record exists by the following fields",
  "Update": "Update",
  "Update record": "Update record",
  "View": "View",
  "View record": "View record",
  "Refresh": "Refresh",
  "Data changes": "Data changes",
  "Field name": "Field name",
  "Before change": "Before change",
  "After change": "After change",
  "Delete record": "Delete record",
  "Delete collection": "Delete collection",
  "Create collection": "Create collection",
  "Collection display name": "Collection display name",
  "Collection name": "Collection name",
  "Inherits": "Inherits",
  "Primary key, unique identifier, self growth": "Primary key, unique identifier, self growth",
  "Store the creation user of each record": "Store the creation user of each record",
  "Store the last update user of each record": "Store the last update user of each record",
  "Store the creation time of each record": "Store the creation time of each record",
  "Store the last update time of each record": "Store the last update time of each record",
  "More options": "More options",
  "Records can be sorted": "Records can be sorted",
  "Calendar collection": "Calendar collection",
  "General collection": "General collection",
  "Connect to database view": "Connect to database view",
  "Sync from database": "Sync from database",
  "Source collections": "Source collections",
  "Field source": "Field source",
  "Preview": "Preview",
  "Randomly generated and can be modified. Support letters, numbers and underscores, must start with an letter.": "Randomly generated and can be modified. Support letters, numbers and underscores, must start with an letter.",
  "Edit": "Edit",
  "Edit collection": "Edit collection",
  "Configure fields": "Configure fields",
  "Configure columns": "Configure columns",
  "Edit field": "Edit field",
  "Override": "Override",
  "Override field": "Override field",
  "Configure fields of {{title}}": "Configure fields of {{title}}",
  "Association fields filter": "Association fields filter",
  "PK & FK fields": "PK & FK fields",
  "Association fields": "Association fields",
  "Choices fields": "Choices fields",
  "System fields": "System fields",
  "General fields": "General fields",
  "Inherited fields": "Inherited fields",
  "Parent collection fields": "Parent collection fields",
  "Basic": "Basic",
  "Single line text": "Single line text",
  "Long text": "Long text",
  "Phone": "Phone",
  "Email": "Email",
  "Number": "Number",
  "Integer": "Integer",
  "Percent": "Percent",
  "Password": "Password",
  "Advanced type": "Advanced",
  "Formula": "Formula",
  "Formula description": "Compute a value in each record based on other fields in the same record.",
  "Choices": "Choices",
  "Checkbox": "Checkbox",
  "Single select": "Single select",
  "Multiple select": "Multiple select",
  "Radio group": "Radio group",
  "Checkbox group": "Checkbox group",
  "China region": "China region",
  "Date & Time": "Date & Time",
  "Datetime": "Datetime",
  "Relation": "Relation",
  "Link to": "Link to",
  "Link to description": "Used to create collection relationships quickly and compatible with most common scenarios. Suitable for non-developer use. When present as a field, it is a drop-down selection used to select records from the target collection. Once created, it will simultaneously generate the associated fields of the current collection in the target collection.",
  "Sub-table": "Sub-table",
  "Sub-details": "Sub-details",
  "Sub-form(Popover)": "Sub-form(Popover)",
  "System info": "System info",
  "Created at": "Created at",
  "Last updated at": "Last updated at",
  "Created by": "Created by",
  "Last updated by": "Last updated by",
  "Add field": "Add field",
  "Field display name": "Field display name",
  "Field type": "Field type",
  "Field interface": "Field interface",
  "Date format": "Date format",
  "Year/Month/Day": "Year/Month/Day",
  "Year-Month-Day": "Year-Month-Day",
  "Day/Month/Year": "Day/Month/Year",
  "Show time": "Show time",
  "Time format": "Time format",
  "12 hour": "12 hour",
  "24 hour": "24 hour",
  "Relationship type": "Relationship type",
  "Inverse relationship type": "Inverse relationship type",
  "Source collection": "Source collection",
  "Source key": "Source key",
  "Target collection": "Target collection",
  "Through collection": "Through collection",
  "Target key": "Target key",
  "Foreign key": "Foreign key",
  "One to one": "One to one",
  "One to many": "One to many",
  "Many to one": "Many to one",
  "Many to many": "Many to many",
  "Foreign key 1": "Foreign key 1",
  "Foreign key 2": "Foreign key 2",
  "One to one description": "Used to create one-to-one relationships. For example, a user has a profile.",
  "One to many description": "Used to create a one-to-many relationship. For example, a country will have many cities and a city can only be in one country. When present as a field, it is a sub-table that displays the records of the associated collection. When created, a Many-to-one field is automatically generated in the associated collection.",
  "Many to one description": "Used to create many-to-one relationships. For example, a city can belong to only one country and a country can have many cities. When present as a field, it is a drop-down selection used to select record from the associated collection. Once created, a One-to-many field is automatically generated in the associated collection.",
  "Many to many description": "Used to create many-to-many relationships. For example, a student will have many teachers and a teacher will have many students. When present as a field, it is a drop-down selection used to select records from the associated collection.",
  "Generated automatically if left blank": "Generated automatically if left blank",
  "Display association fields": "Display association fields",
  "Display field title": "Display field title",
  "Field component": "Field component",
  "Allow multiple": "Allow multiple",
  "Quick upload": "Quick upload",
  "Select file": "Select file",
  "Subtable": "Sub-table",
  "Sub-form": "Sub-form",
  "Field mode": "Field mode",
  "Allow add new data": "Allow add new data",
  "Record picker": "Record picker",
  "Toggles the subfield mode": "Toggles the subfield mode",
  "Selector mode": "Selector mode",
  "Subtable mode": "Sub-table mode",
  "Subform mode": "Sub-form mode",
  "Edit block title": "Edit block title",
  "Block title": "Block title",
  "Pattern": "Pattern",
  "Operator": "Operator",
  "Editable": "Editable",
  "Readonly": "Readonly",
  "Easy-reading": "Easy-reading",
  "Add filter": "Add filter",
  "Add filter group": "Add filter group",
  "Comparision": "Comparision",
  "is": "is",
  "is not": "is not",
  "contains": "contains",
  "does not contain": "does not contain",
  "starts with": "starts with",
  "not starts with": "not starts with",
  "ends with": "ends with",
  "not ends with": "not ends with",
  "is empty": "is empty",
  "is not empty": "is not empty",
  "Edit chart": "Edit chart",
  "Add text": "Add text",
  "Filterable fields": "Filterable fields",
  "Edit button": "Edit button",
  "Hide": "Hide",
  "Enable actions": "Enable actions",
  "Import": "Import",
  "Export": "Export",
  "Customize": "Customize",
  "Custom": "Custom",
  "Function": "Function",
  "Popup form": "Popup form",
  "Flexible popup": "Flexible popup",
  "Configure actions": "Configure actions",
  "Display order number": "Display order number",
  "Enable drag and drop sorting": "Enable drag and drop sorting",
  "Triggered when the row is clicked": "Triggered when the row is clicked",
  "Add tab": "Add tab",
  "Disable tabs": "Disable tabs",
  "Details": "Details",
  "Edit form": "Edit form",
  "Create form": "Create form",
  "Form (Edit)": "Form (Edit)",
  "Form (Add new)": "Form (Add new)",
  "Edit tab": "Edit tab",
  "Relationship blocks": "Relationship blocks",
  "Select record": "Select record",
  "Display name": "Display name",
  "Select icon": "Select icon",
  "Custom column name": "Custom column name",
  "Edit description": "Edit description",
  "Required": "Required",
  "Unique": "Unique",
  "Primary": "Primary",
  "Auto increment": "Auto increment",
  "Label field": "Label field",
  "Default is the ID field": "Default is the ID field",
  "Set default sorting rules": "Set default sorting rules",
  "Set validation rules": "Set validation rules",
  "Max length": "Max length",
  "Min length": "Min length",
  "Maximum": "Maximum",
  "Minimum": "Minimum",
  "Max length must greater than min length": "Max length must greater than min length",
  "Min length must less than max length": "Min length must less than max length",
  "Maximum must greater than minimum": "Maximum must greater than minimum",
  "Minimum must less than maximum": "Minimum must less than maximum",
  "Validation rule": "Validation rule",
  "Add validation rule": "Add validation rule",
  "Format": "Format",
  "Regular expression": "Pattern",
  "Error message": "Error message",
  "Length": "Length",
  "The field value cannot be greater than ": "The field value cannot be greater than ",
  "The field value cannot be less than ": "The field value cannot be less than ",
  "The field value is not an integer number": "The field value is not an integer number",
  "Set default value": "Set default value",
  "Default value": "Default value",
  "is before": "is before",
  "is after": "is after",
  "is on or after": "is on or after",
  "is on or before": "is on or before",
  "is between": "is between",
  "Upload": "Upload",
  "Select level": "Select level",
  "Province": "Province",
  "City": "City",
  "Area": "Area",
  "Street": "Street",
  "Village": "Village",
  "Must select to the last level": "Must select to the last level",
  "Move {{title}} to": "Move {{title}} to",
  "Target position": "Target position",
  "After": "After",
  "Before": "Before",
  "Add {{type}} before \"{{title}}\"": "Add {{type}} before \"{{title}}\"",
  "Add {{type}} after \"{{title}}\"": "Add {{type}} after \"{{title}}\"",
  "Add {{type}} in \"{{title}}\"": "Add {{type}} in \"{{title}}\"",
  "Original name": "Original name",
  "Custom name": "Custom name",
  "Custom Title": "Custom Title",
  "Options": "Options",
  "Option value": "Option value",
  "Option label": "Option label",
  "Color": "Color",
  "Background Color": "Background Color",
  "Text Align": "Text Align",
  "Add option": "Add option",
  "Related collection": "Related collection",
  "Allow linking to multiple records": "Allow linking to multiple records",
  "Allow uploading multiple files": "Allow uploading multiple files",
  "Configure calendar": "Configure calendar",
  "Title field": "Title field",
  "Custom title": "Custom title",
  "Daily": "Daily",
  "Weekly": "Weekly",
  "Monthly": "Monthly",
  "Yearly": "Yearly",
  "Repeats": "Repeats",
  "Show lunar": "Show lunar",
  "Start date field": "Start date field",
  "End date field": "End date field",
  "Navigate": "Navigate",
  "Title": "Title",
  "Description": "Description",
  "Select view": "Select view",
  "Reset": "Reset",
  "Importable fields": "Importable fields",
  "Exportable fields": "Exportable fields",
  "Saved successfully": "Saved successfully",
  "Nickname": "Nickname",
  "Sign in": "Sign in",
  "Sign in via account": "Sign in via account",
  "Sign in via phone": "Sign in via phone",
  "Create an account": "Create an account",
  "Sign up": "Sign up",
  "Confirm password": "Confirm password",
  "Log in with an existing account": "Log in with an existing account",
  "Signed up successfully. It will jump to the login page.": "Signed up successfully. It will jump to the login page.",
  "Password mismatch": "Password mismatch",
  "Users": "Users",
  "Verification code": "Verification code",
  "Send code": "Send code",
  "Retry after {{count}} seconds": "Retry after {{count}} seconds",
  "Roles": "Roles",
  "Add role": "Add role",
  "Role name": "Role name",
  "Configure": "Configure",
  "Configure permissions": "Configure permissions",
  "Edit role": "Edit role",
  "Action permissions": "Action permissions",
  "Menu permissions": "Menu permissions",
  "Menu item name": "Menu item name",
  "Allow access": "Allow access",
  "Action name": "Action name",
  "Allow action": "Allow action",
  "Action scope": "Action scope",
  "Operate on new data": "Operate on new data",
  "Operate on existing data": "Operate on existing data",
  "Yes": "Yes",
  "No": "No",
  "Red": "Red",
  "Magenta": "Magenta",
  "Volcano": "Volcano",
  "Orange": "Orange",
  "Gold": "Gold",
  "Lime": "Lime",
  "Green": "Green",
  "Cyan": "Cyan",
  "Blue": "Blue",
  "Geek blue": "Geek blue",
  "Purple": "Purple",
  "Default": "Default",
  "Add card": "Add card",
  "edit title": "edit title",
  "Turn pages": "Turn pages",
  "Others": "Others",
  "Other records": "Other records",
  "Save as template": "Save as template",
  "Save as block template": "Save as block template",
  "Block templates": "Block templates",
  "Block template": "Block template",
  "Convert reference to duplicate": "Convert reference to duplicate",
  "Template name": "Template name",
  "Block type": "Block type",
  "No blocks to connect": "No blocks to connect",
  "Action column": "Action column",
  "Records per page": "Records per page",
  "(Fields only)": "(Fields only)",
  "Button title": "Button title",
  "Button icon": "Button icon",
  "Submitted successfully": "Submitted successfully",
  "Operation succeeded": "Operation succeeded",
  "Operation failed": "Operation failed",
  "Open mode": "Open mode",
  "Popup size": "Popup size",
  "Small": "Small",
  "Middle": "Middle",
  "Large": "Large",
  "Menu item title": "Menu item title",
  "Menu item icon": "Menu item icon",
  "Target": "Target",
  "Position": "Position",
  "Insert before": "Insert before",
  "Insert after": "Insert after",
  "UI Editor": "UI Editor",
  "ASC": "ASC",
  "DESC": "DESC",
  "Add sort field": "Add sort field",
  "ID": "ID",
  "Identifier for program usage. Support letters, numbers and underscores, must start with an letter.": "Identifier for program usage. Support letters, numbers and underscores, must start with an letter.",
  "Drawer": "Drawer",
  "Dialog": "Dialog",
  "Delete action": "Delete action",
  "Custom column title": "Custom column title",
  "Column title": "column title",
  "Original title: ": "Original title: ",
  "Delete table column": "Delete table column",
  "Skip required validation": "Skip required validation",
  "Form values": "Form values",
  "Fields values": "Fields values",
  "The field has been deleted": "The field has been deleted",
  "When submitting the following fields, the saved values are": "When submitting the following fields, the saved values are",
  "After successful submission": "After successful submission",
  "Then": "Then",
  "Stay on current page": "Stay on current page",
  "Redirect to": "Redirect to",
  "Save action": "Save action",
  "Exists": "Exists",
  "Add condition": "Add condition",
  "Add condition group": "Add condition group",
  "exists": "exists",
  "not exists": "not exists",
  "Style": "Style",
  "=": "=",
  "≠": "≠",
  ">": ">",
  "≥": "≥",
  "<": "<",
  "≤": "≤",
  "Role UID": "Role UID",
  "Precision": "Precision",
  "Formula mode": "Formula mode",
  "Expression": "Expression",
  "Input +, -, *, /, ( ) to calculate, input @ to open field variables.": "Input +, -, *, /, ( ) to calculate, input @ to open field variables.",
  "Formula error.": "Formula error.",
  "Rich Text": "Rich Text",
  "Junction collection": "Junction collection",
  "Leave it blank, unless you need a custom intermediate table": "Leave it blank, unless you need a custom intermediate table",
  "Fields": "Fields",
  "Edit field title": "Edit field title",
  "Field title": "Field title",
  "Original field title: ": "Original field title: ",
  "Edit tooltip": "Edit tooltip",
  "Delete field": "Delete field",
  "Select collection": "Select collection",
  "Blank block": "Blank block",
  "Duplicate template": "Duplicate template",
  "Reference template": "Reference template",
  "Create calendar block": "Create calendar block",
  "Create kanban block": "Create kanban block",
  "Grouping field": "Grouping field",
  "Single select and radio fields can be used as the grouping field": "Single select and radio fields can be used as the grouping field",
  "Tab name": "Tab name",
  "Current record blocks": "Current record blocks",
  "Popup message": "Popup message",
  "Delete role": "Delete role",
  "Role display name": "Role display name",
  "Default role": "Default role",
  "All collections use general action permissions by default; permission configured individually will override the default one.": "All collections use general action permissions by default; permission configured individually will override the default one.",
  "Allows configuration of the whole system, including UI, collections, permissions, etc.": "Allows configuration of the whole system, including UI, collections, permissions, etc.",
  "New menu items are allowed to be accessed by default.": "New menu items are allowed to be accessed by default.",
  "Global permissions": "Global permissions",
  "General permissions": "General permissions",
  "Global action permissions": "Global action permissions",
  "General action permissions": "General action permissions",
  "Plugin settings permissions": "Plugin settings permissions",
  "Allow to desgin pages": "Allow to desgin pages",
  "Allow to manage plugins": "Allow to manage plugins",
  "Allow to configure plugins": "Allow to configure plugins",
  "Allows to configure interface": "Allows to configure interface",
  "Allows to install, activate, disable plugins": "Allows to install, activate, disable plugins",
  "Allows to configure plugins": "Allows to configure plugins",
  "Action display name": "Action display name",
  "Allow": "Allow",
  "Data scope": "Data scope",
  "Action on new records": "Action on new records",
  "Action on existing records": "Action on existing records",
  "All records": "All records",
  "Own records": "Own records",
  "Permission policy": "Permission policy",
  "Individual": "Individual",
  "General": "General",
  "Accessible": "Accessible",
  "Configure permission": "Configure permission",
  "Action permission": "Action permission",
  "Field permission": "Field permission",
  "Scope name": "Scope name",
  "Unsaved changes": "Unsaved changes",
  "Are you sure you don't want to save?": "Are you sure you don't want to save?",
  "Dragging": "Dragging",
  "Popup": "Popup",
  "Trigger workflow": "Trigger workflow",
  "Request API": "Request API",
  "Assign field values": "Assign field values",
  "Constant value": "Constant value",
  "Dynamic value": "Dynamic value",
  "Current user": "Current user",
  "Current role": "Current role",
  "Current record": "Current record",
  "Current collection": "Current collection",
  "Other collections": "Other collections",
  "Current popup record": "Current popup record",
  "Parent popup record": "Parent popup record",
  "Associated records": "Associated records",
  "Parent record": "Parent record",
  "Current time": "Current time",
  "System variables": "System variables",
  "Date variables": "Date variables",
  "Message popup close method": "Message popup close method",
  "Automatic close": "Automatic close",
  "Manually close": "Manually close",
  "After successful update": "After successful update",
  "Save record": "Save record",
  "Updated successfully": "Updated successfully",
  "After successful save": "After successful save",
  "After clicking the custom button, the following field values will be assigned according to the following form.": "After clicking the custom button, the following field values will be assigned according to the following form.",
  "After clicking the custom button, the following fields of the current record will be saved according to the following form.": "After clicking the custom button, the following fields of the current record will be saved according to the following form.",
  "Button background color": "Button background color",
  "Highlight": "Highlight",
  "Danger red": "Danger red",
  "Custom request": "Custom request",
  "Request settings": "Request settings",
  "Request URL": "Request URL",
  "Request method": "Request method",
  "Request query parameters": "Request query parameters",
  "Request headers": "Request headers",
  "Request body": "Request body",
  "Request success": "Request success",
  "Invalid JSON format": "Invalid JSON format",
  "After successful request": "After successful request",
  "Add exportable field": "Add exportable field",
  "Audit logs": "Audit logs",
  "Record ID": "Record ID",
  "User": "User",
  "Field": "Field",
  "Select": "Select",
  "Select field": "Select field",
  "Field value changes": "Field value changes",
  "One to one (has one)": "One to one (has one)",
  "One to one (belongs to)": "One to one (belongs to)",
  "Use the same time zone (GMT) for all users": "Use the same time zone (GMT) for all users",
  "Province/city/area name": "Province/city/area name",
  "Enabled languages": "Enabled languages",
  "View all plugins": "View all plugins",
  "Print": "Print",
  "Done": "Done",
  "Sign up successfully, and automatically jump to the sign in page": "Sign up successfully, and automatically jump to the sign in page",
  "File manager": "File manager",
  "ACL": "ACL",
  "Collection manager": "Collection manager",
  "Plugin manager": "Plugin manager",
  "Local": "Local",
  "Built-in": "Built-in",
  "Marketplace": "Marketplace",
  "Add plugin": "Add plugin",
  "Plugin source": "Plugin source",
  "Upgrade": "Upgrade",
  "Plugin dependencies check failed": "Plugin dependencies check failed",
  "More details": "More details",
  "Upload new version": "Upload new version",
  "Version": "Version",
  "Npm package": "Npm package",
  "Npm package name": "Npm package name",
  "Upload plugin": "Upload plugin",
  "Official plugin": "Official plugin",
  "Add type": "Add type",
  "Changelog": "Changelog",
  "Dependencies check": "Dependencies check",
  "Update plugin": "Update plugin",
  "Installing": "Installing",
  "The deletion was successful.": "The deletion was successful.",
  "Plugin Zip File": "Plugin Zip File",
  "Compressed file url": "Compressed file url",
  "Last updated": "Last updated",
  "PackageName": "PackageName",
  "DisplayName": "DisplayName",
  "Readme": "Readme",
  "Dependencies compatibility check": "Dependencies compatibility check",
  "Plugin dependencies check failed, you should change the dependent version to meet the version requirements.": "Plugin dependencies check failed, you should change the dependent version to meet the version requirements.",
  "Version range": "Version range",
  "Plugin's version": "Plugin's version",
  "Result": "Result",
  "No CHANGELOG.md file": "No CHANGELOG.md file",
  "No README.md file": "No README.md file",
  "Homepage": "Homepage",
  "Drag and drop the file here or click to upload, file size should not exceed 30M": "Drag and drop the file here or click to upload, file size should not exceed 30M",
  "Dependencies check failed, can't enable.": "Dependencies check failed, can't enable.",
  "Plugin starting...": "Plugin starting...",
  "Plugin stopping...": "Plugin stopping...",
  "Are you sure to delete this plugin?": "Are you sure to delete this plugin?",
  "Are you sure to disable this plugin?": "Are you sure to disable this plugin?",
  "re-download file": "re-download file",
  "Not enabled": "Not enabled",
  "Search plugin": "Search plugin",
  "Author": "Author",
  "Plugin loading failed. Please check the server logs.": "Plugin loading failed. Please check the server logs.",
  "Coming soon...": "Coming soon...",
  "All plugin settings": "All plugin settings",
  "Bookmark": "Bookmark",
  "Manage all settings": "Manage all settings",
  "Create inverse field in the target collection": "Create inverse field in the target collection",
  "Inverse field name": "Inverse field name",
  "Inverse field display name": "Inverse field display name",
  "Bulk update": "Bulk update",
  "After successful bulk update": "After successful bulk update",
  "Bulk edit": "Bulk edit",
  "Data will be updated": "Data will be updated",
  "Selected": "Selected",
  "All": "All",
  "Update selected data?": "Update selected data?",
  "Update all data?": "Update all data?",
  "Remains the same": "Remains the same",
  "Changed to": "Changed to",
  "Clear": "Clear",
  "Add attach": "Add attach",
  "Please select the records to be updated": "Please select the records to be updated",
  "Selector": "Selector",
  "Inner": "Inner",
  "Search and select collection": "Search and select collection",
  "Please fill in the iframe URL": "Please fill in the iframe URL",
  "Fix block": "Fix block",
  "Plugin name": "Plugin name",
  "Plugin tab name": "Plugin tab name",
  "AutoGenId": "Auto-generated ID field",
  "CreatedBy": "CreatedBy",
  "UpdatedBy": "UpdatedBy",
  "CreatedAt": "CreatedAt",
  "UpdatedAt": "UpdatedAt",
  "Column width": "Column width",
  "Sortable": "Sortable",
  "Enable link": "Enable link",
  "This is likely a NocoBase internals bug. Please open an issue at <1>here</1>": "This is likely a NocoBase internals bug. Please open an issue at <1>here</1>",
  "Render Failed": "Render Failed",
  "App error": "App error",
  "Feedback": "Feedback",
  "Try again": "Try again",
  "Download logs": "Download logs",
  "Data template": "Data template",
  "Duplicate": "Duplicate",
  "Duplicating": "Duplicating",
  "Duplicate mode": "Duplicate mode",
  "Quick duplicate": "Quick duplicate",
  "Duplicate and continue": "Duplicate and continue",
  "Please configure the duplicate fields": "Please configure the duplicate fields",
  "Add": "Create",
  "Add new mode": "Add new mode",
  "Quick add": "Quick add",
  "Modal add": "Modal add",
  "Save mode": "Save mode",
  "First or create": "First or create",
  "Update or create": "Update or create",
  "Find by the following fields": "Find by the following fields",
  "Create": "Create",
  "Current form": "Current form",
  "Current object": "Current object",
  "Linkage with form fields": "Linkage with form fields",
  "Allow add new, update and delete actions": "Allow add new, update and delete actions",
  "Date display format": "Date display format",
  "Assign  data scope for the template": "Assign  data scope for the template",
  "Table selected records": "Table selected records",
  "Tag": "Tag",
  "Tag color field": "Tag color field",
  "Sync successfully": "Sync successfully",
  "Sync from form fields": "Sync from form fields",
  "Select all": "Select all",
  "Restart": "Restart",
  "Restart application": "Restart application",
  "Cascade Select": "Cascade Select",
  "Execute": "Execute",
  "Please use a valid SELECT or WITH AS statement": "Please use a valid SELECT or WITH AS statement",
  "Please confirm the SQL statement first": "Please confirm the SQL statement first",
  "Automatically drop objects that depend on the collection (such as views), and in turn all objects that depend on those objects": "Automatically drop objects that depend on the collection (such as views), and in turn all objects that depend on those objects",
  "Sign in with another account": "Sign in with another account",
  "Return to the main application": "Return to the main application",
  "Permission deined": "Permission denied",
  "loading": "loading",
  "name is required": "name is required",
  "data source": "data source",
  "Data source": "Data source",
  "DataSource": "DataSource",
  "The {{type}} \"{{name}}\" may have been deleted. Please remove this {{blockType}}.": "The {{type}} \"{{name}}\" may have been deleted. Please remove this {{blockType}}.",
  "Preset fields": "Preset fields",
  "Home page": "Home page",
  "Handbook": "Handbook",
  "License": "License",
  "Generic properties": "Generic properties",
  "Specific properties": "Specific properties",
  "Used for drag and drop sorting scenarios, supporting grouping sorting": "Used for drag and drop sorting scenarios, supporting grouping sorting",
  "Grouped sorting": "Grouped sorting",
  "When a field is selected for grouping, it will be grouped first before sorting.": "When a field is selected for grouping, it will be grouped first before sorting.",
  "Departments": "Departments",
  "Main department": "Main department",
  "Department name": "Department name",
  "Superior department": "Superior department",
  "Owners": "Owners",
  "Plugin settings": "Plugin settings",
  "Menu": "Menu",
  "Drag and drop sorting field": "Drag and drop sorting field",
  "This variable has been deprecated and can be replaced with \"Current form\"": "This variable has been deprecated and can be replaced with \"Current form\"",
  "The value of this variable is derived from the query string of the page URL. This variable can only be used normally when the page has a query string.": "The value of this variable is derived from the query string of the page URL. This variable can only be used normally when the page has a query string.",
  "URL search params": "URL search params",
  "Expand All": "Expand All",
  "Search": "Search",
  "Clear default value": "Clear default value",
  "Open in new window": "Open in new window",
  "Sorry, the page you visited does not exist.": "Sorry, the page you visited does not exist.",
  "is none of": "is none of",
  "is any of": "is any of",
  "Plugin dependency version mismatch": "Plugin dependency version mismatch",
  "The current dependency version of the plugin does not match the version of the application and may not work properly. Are you sure you want to continue enabling the plugin?": "The current dependency version of the plugin does not match the version of the application and may not work properly. Are you sure you want to continue enabling the plugin?",
<<<<<<< HEAD
  "Skip getting the total number of table records during paging to speed up loading. It is recommended to enable this option for data tables with a large amount of data": "Skip getting the total number of table records during paging to speed up loading. It is recommended to enable this option for data tables with a large amount of data",
  "Enable secondary confirmation": "Enable secondary confirmation",
  "Notification": "Notification",
  "Ellipsis overflow content": "Ellipsis overflow content"
=======
  "Allow multiple selection": "Allow multiple selection"
>>>>>>> 988476ea
}<|MERGE_RESOLUTION|>--- conflicted
+++ resolved
@@ -842,12 +842,9 @@
   "is any of": "is any of",
   "Plugin dependency version mismatch": "Plugin dependency version mismatch",
   "The current dependency version of the plugin does not match the version of the application and may not work properly. Are you sure you want to continue enabling the plugin?": "The current dependency version of the plugin does not match the version of the application and may not work properly. Are you sure you want to continue enabling the plugin?",
-<<<<<<< HEAD
+  "Allow multiple selection": "Allow multiple selection",
   "Skip getting the total number of table records during paging to speed up loading. It is recommended to enable this option for data tables with a large amount of data": "Skip getting the total number of table records during paging to speed up loading. It is recommended to enable this option for data tables with a large amount of data",
   "Enable secondary confirmation": "Enable secondary confirmation",
   "Notification": "Notification",
   "Ellipsis overflow content": "Ellipsis overflow content"
-=======
-  "Allow multiple selection": "Allow multiple selection"
->>>>>>> 988476ea
 }