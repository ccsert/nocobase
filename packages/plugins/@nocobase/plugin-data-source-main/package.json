--- conflicted
+++ resolved
@@ -4,11 +4,7 @@
   "displayName.zh-CN": "数据源：主数据库",
   "description": "NocoBase main database, supports relational databases such as PostgreSQL, MySQL, MariaDB and so on.",
   "description.zh-CN": "NocoBase 主数据库，支持 PostgreSQL、MySQL、MariaDB 等关系型数据库。",
-<<<<<<< HEAD
-  "version": "1.6.0-alpha.8",
-=======
   "version": "1.6.0-alpha.27",
->>>>>>> 32de5ffe
   "main": "./dist/server/index.js",
   "homepage": "https://docs.nocobase.com/handbook/data-source-main",
   "homepage.zh-CN": "https://docs-cn.nocobase.com/handbook/data-source-main",
