--- conflicted
+++ resolved
@@ -19,17 +19,10 @@
   useDesignable,
   useSchemaInitializerRender,
   withDynamicSchemaProps,
-<<<<<<< HEAD
   useBlockHeightProps,
   useOpenModeContext,
 } from '@nocobase/client';
 import { Avatar, List, Space, theme } from 'antd';
-=======
-  useOpenModeContext,
-  useBlockHeightProps,
-} from '@nocobase/client';
-import { Space, List, Avatar, theme } from 'antd';
->>>>>>> 5b81a072
 import React, { createContext, useEffect, useState, useRef, useMemo, useLayoutEffect } from 'react';
 import { WorkbenchLayout } from './workbenchBlockSettings';
 
@@ -41,17 +34,11 @@
   },
   { displayName: 'WorkbenchConfigureActionsButton' },
 );
+
 function isMobile() {
   return window.matchMedia('(max-width: 768px)').matches;
 }
 
-<<<<<<< HEAD
-function isMobile() {
-  return window.matchMedia('(max-width: 768px)').matches;
-}
-
-=======
->>>>>>> 5b81a072
 const ResponsiveSpace = () => {
   const fieldSchema = useFieldSchema();
   const isMobileMedia = isMobile();
@@ -123,22 +110,22 @@
         size={gap}
         align="start"
         className={css`
-          .ant-space-item {
-            width: ${isUnderMobile ? itemWidth + 'px' : '100%'}
-            display: flex;
-            .ant-nb-action {
-              padding: ${isUnderMobile ? '4px 0px' : null};
-            }
-            .nb-action-panel-container {
-              width: ${itemWidth}px !important;
-            }
-            .ant-avatar-circle {
-              width: ${avatarSize}px !important;
-              height: ${avatarSize}px !important;
-              line-height: ${avatarSize}px !important;
-            }
-          }
-        `}
+           .ant-space-item {
+             width: ${isUnderMobile ? itemWidth + 'px' : '100%'}
+             display: flex;
+             .ant-nb-action {
+               padding: ${isUnderMobile ? '4px 0px' : null};
+             }
+             .nb-action-panel-container {
+               width: ${itemWidth}px !important;
+             }
+             .ant-avatar-circle {
+               width: ${avatarSize}px !important;
+               height: ${avatarSize}px !important;
+               line-height: ${avatarSize}px !important;
+             }
+           }
+         `}
       >
         {fieldSchema.mapProperties((s, key) => (
           <div
@@ -152,11 +139,7 @@
               }
             }
           >
-<<<<<<< HEAD
             <NocoBaseRecursionField name={key} schema={s} />
-=======
-            <NocoBaseRecursionField name={key} schema={s} key={key} />
->>>>>>> 5b81a072
           </div>
         ))}
       </Space>
@@ -166,16 +149,9 @@
 
 const InternalIcons = () => {
   const fieldSchema = useFieldSchema();
-<<<<<<< HEAD
   const { layout = WorkbenchLayout.Grid } = fieldSchema.parent['x-component-props'] || {};
   return (
     <div className="nb-action-panel-warp">
-=======
-  const { designable } = useDesignable();
-  const { layout = WorkbenchLayout.Grid } = fieldSchema.parent['x-component-props'] || {};
-  return (
-    <div style={{ marginBottom: designable ? '1rem' : 0 }} className="nb-action-panel-warp">
->>>>>>> 5b81a072
       <DndContext>
         {layout === WorkbenchLayout.Grid ? (
           <ResponsiveSpace />
