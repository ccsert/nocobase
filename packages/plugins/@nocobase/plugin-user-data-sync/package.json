--- conflicted
+++ resolved
@@ -2,15 +2,9 @@
   "name": "@nocobase/plugin-user-data-sync",
   "displayName": "User data synchronization",
   "displayName.zh-CN": "用户数据同步",
-<<<<<<< HEAD
-  "description": "Provide user data source management and user data synchronization interface. The data source can be DingTalk, WeCom, etc., and can be expanded.",
-  "description.zh-CN": "提供用户数据源管理，用户数据同步接口，数据源可为钉钉、企业微信等，可扩展。",
-  "version": "1.5.0-alpha.5",
-=======
   "description": "Reigster and manage extensible user data synchronization sources, with HTTP API provided by default. Support for synchronizing data to resources such as users and departments.",
   "description.zh-CN": "注册和管理可扩展的用户数据同步来源，默认提供 HTTP API。支持向用户和部门等资源同步数据。",
-  "version": "1.4.0-beta.11",
->>>>>>> 4f42f860
+  "version": "1.5.0-alpha.5",
   "main": "dist/server/index.js",
   "peerDependencies": {
     "@nocobase/client": "1.x",
