/**
 * This file is part of the NocoBase (R) project.
 * Copyright (c) 2020-2024 NocoBase Co., Ltd.
 * Authors: NocoBase Team.
 *
 * This project is dual-licensed under AGPL-3.0 and NocoBase Commercial License.
 * For more information, please refer to: https://www.nocobase.com/agreement.
 */

<<<<<<< HEAD
import { genStyleHook } from '@nocobase/client';
import { NavigationBarHeight } from '../../constants';

export const useStyles = genStyleHook('nb-mobile-tab-bar', (token) => {
  const { componentCls } = token;

  return {
    [componentCls]: {
      position: 'absolute',
      bottom: 0,
      left: 0,
      right: 0,
      height: NavigationBarHeight,
      boxSizing: 'border-box',
      padding: '2px 0px',
      borderTop: '1px solid var(--adm-color-border)',
      backgroundColor: 'var(--adm-color-background)',

      '.mobile-tab-bar-content': {
        display: 'flex',
        justifyContent: 'space-between',
        alignItems: 'center',
        gap: '1em',
        height: '100%',
      },

      '.mobile-tab-bar-list': {
        display: 'flex',
        justifyContent: 'space-around',
        flex: 1,
        alignItems: 'center',
        overflowX: 'auto',
        '.adm-tab-bar-item': {
          maxWidth: '100%',
          '.adm-tab-bar-item-title': {
            maxWidth: '100%',
            overflow: 'hidden',
            whiteSpace: 'nowrap',
            textOverflow: 'ellipsis',
          },
        },
        '&>div': {
          flex: 1,
          display: 'flex',
          justifyContent: 'center',
          alignItems: 'center',
        },
        '.ant-btn-icon': {
          marginInlineEnd: '0 !important',
        },
=======
import { createStyles } from 'antd-style';

export const useStyles = createStyles(() => ({
  mobileTabBar: {
    position: 'absolute',
    bottom: 0,
    left: 0,
    right: 0,
    boxSizing: 'border-box',
    borderTop: '1px solid var(--adm-color-border)',
    backgroundColor: 'var(--adm-color-background)',
  },
  mobileTabBarContent: {
    display: 'flex',
    justifyContent: 'space-between',
    alignItems: 'center',
    gap: '1em',
    height: '100%',
  },
  mobileTabBarList: {
    display: 'flex',
    justifyContent: 'space-around',
    flex: 1,
    alignItems: 'center',
    overflowX: 'auto',
    '.adm-tab-bar-item': {
      maxWidth: '100%',
      '.adm-tab-bar-item-title': {
        maxWidth: '100%',
        overflow: 'hidden',
        whiteSpace: 'nowrap',
        textOverflow: 'ellipsis',
>>>>>>> 92a60d61
      },
    },
  };
});<|MERGE_RESOLUTION|>--- conflicted
+++ resolved
@@ -7,9 +7,7 @@
  * For more information, please refer to: https://www.nocobase.com/agreement.
  */
 
-<<<<<<< HEAD
 import { genStyleHook } from '@nocobase/client';
-import { NavigationBarHeight } from '../../constants';
 
 export const useStyles = genStyleHook('nb-mobile-tab-bar', (token) => {
   const { componentCls } = token;
@@ -20,9 +18,7 @@
       bottom: 0,
       left: 0,
       right: 0,
-      height: NavigationBarHeight,
       boxSizing: 'border-box',
-      padding: '2px 0px',
       borderTop: '1px solid var(--adm-color-border)',
       backgroundColor: 'var(--adm-color-background)',
 
@@ -58,40 +54,6 @@
         '.ant-btn-icon': {
           marginInlineEnd: '0 !important',
         },
-=======
-import { createStyles } from 'antd-style';
-
-export const useStyles = createStyles(() => ({
-  mobileTabBar: {
-    position: 'absolute',
-    bottom: 0,
-    left: 0,
-    right: 0,
-    boxSizing: 'border-box',
-    borderTop: '1px solid var(--adm-color-border)',
-    backgroundColor: 'var(--adm-color-background)',
-  },
-  mobileTabBarContent: {
-    display: 'flex',
-    justifyContent: 'space-between',
-    alignItems: 'center',
-    gap: '1em',
-    height: '100%',
-  },
-  mobileTabBarList: {
-    display: 'flex',
-    justifyContent: 'space-around',
-    flex: 1,
-    alignItems: 'center',
-    overflowX: 'auto',
-    '.adm-tab-bar-item': {
-      maxWidth: '100%',
-      '.adm-tab-bar-item-title': {
-        maxWidth: '100%',
-        overflow: 'hidden',
-        whiteSpace: 'nowrap',
-        textOverflow: 'ellipsis',
->>>>>>> 92a60d61
       },
     },
   };
