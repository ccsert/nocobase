--- conflicted
+++ resolved
@@ -61,11 +61,8 @@
   Monthly: '每月',
   Yearly: '每年',
   Repeats: '重复',
-<<<<<<< HEAD
   'Background color field': '背景颜色字段',
   'Not selected': '未选择',
-=======
   "Title":"标题",
   "{{count}} more items":"{{count}} 更多事项"
->>>>>>> fd0370b4
 };