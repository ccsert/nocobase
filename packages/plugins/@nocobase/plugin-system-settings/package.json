--- conflicted
+++ resolved
@@ -4,11 +4,7 @@
   "displayName.zh-CN": "系统设置",
   "description": "Used to adjust the system title, logo, language, etc.",
   "description.zh-CN": "用于调整系统的标题、LOGO、语言等。",
-<<<<<<< HEAD
-  "version": "1.6.0-alpha.8",
-=======
   "version": "1.6.0-alpha.27",
->>>>>>> 32de5ffe
   "license": "AGPL-3.0",
   "main": "./dist/server/index.js",
   "homepage": "https://docs.nocobase.com/handbook/system-settings",
