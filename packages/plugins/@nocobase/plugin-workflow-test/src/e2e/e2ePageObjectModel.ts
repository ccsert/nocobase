/**
 * This file is part of the NocoBase (R) project.
 * Copyright (c) 2020-2024 NocoBase Co., Ltd.
 * Authors: NocoBase Team.
 *
 * This project is dual-licensed under AGPL-3.0 and NocoBase Commercial License.
 * For more information, please refer to: https://www.nocobase.com/agreement.
 */

import { Locator, Page } from '@nocobase/test/e2e';
export class CreateWorkFlow {
  readonly page: Page;
  name: Locator;
  triggerType: Locator;
  synchronouslyRadio: Locator;
  asynchronouslyRadio: Locator;
  description: Locator;
  autoDeleteHistory: Locator;
  submitButton: Locator;
  cancelButton: Locator;
  constructor(page: Page) {
    this.page = page;
    this.name = page.getByLabel('block-item-CollectionField-workflows-Name').getByRole('textbox');
    this.triggerType = page.getByTestId('select-single');
    this.synchronouslyRadio = page.getByLabel('Synchronously', { exact: true });
    this.asynchronouslyRadio = page.getByLabel('Asynchronously', { exact: true });
    this.description = page.getByTestId('description-item').getByRole('textbox');
    this.autoDeleteHistory = page.getByTestId('select-multiple');
    this.submitButton = page.getByLabel('action-Action-Submit-workflows');
    this.cancelButton = page.getByLabel('action-Action-Cancel-workflows');
  }
}

export class EditWorkFlow {
  readonly page: Page;
  name: Locator;
  statusIsOn: Locator;
  statusIisOff: Locator;
  description: Locator;
  autoDeleteHistory: Locator;
  submitButton: Locator;
  cancelButton: Locator;
  constructor(page: Page, workFlowName: string) {
    this.page = page;
    this.name = page.getByLabel('block-item-CollectionField-workflows-Name').getByRole('textbox');
    this.statusIsOn = page.getByLabel('On', { exact: true });
    this.statusIisOff = page.getByLabel('Off');
    this.description = page.getByTestId('description-item').getByRole('textbox');
    this.autoDeleteHistory = page
      .getByTestId('deleteExecutionOnStatus-item')
      .getByTestId('antd-select')
      .locator('div')
      .nth(1);
    this.submitButton = page.getByLabel(`action-Action-Submit-workflows-${workFlowName}`);
    this.cancelButton = page.getByLabel(`action-Action-Cancel-workflows-${workFlowName}`);
  }
}

export class WorkflowManagement {
  readonly page: Page;
  addNewButton: Locator;
  deleteButton: Locator;
  filterButton: Locator;
  constructor(page: Page) {
    this.page = page;
    this.addNewButton = page.getByLabel('action-Action-Add new-workflows');
    this.deleteButton = page.getByLabel('action-Action-Delete-workflows');
    this.filterButton = page.getByLabel('action-Filter.Action-Filter-filter-workflows');
  }
}

export class WorkflowListRecords {
  readonly page: Page;
  executionCountPopup: Locator;
  configureAction: Locator;
  editAction: Locator;
  duplicateAction: Locator;
  deleteAction: Locator;
  constructor(page: Page, workFlowName: string) {
    this.page = page;
    this.executionCountPopup = page.getByLabel(`executed-${workFlowName}`);
    this.configureAction = page.getByLabel(`action-WorkflowLink-Configure-workflows-${workFlowName}`);
    this.editAction = page.getByLabel(`action-Action.Link-Edit-workflows-${workFlowName}`);
    this.duplicateAction = page.getByLabel(`action-Action.Link-Duplicate-workflows-${workFlowName}`);
    this.deleteAction = page.getByLabel(`action-Action.Link-Delete-workflows-${workFlowName}`);
  }
}

export class ApprovalTriggerNode {
  readonly page: Page;
  node: Locator;
  nodeTitle: Locator;
  nodeConfigure: Locator;
  collectionDropDown: Locator;
  dataBlocksInitiationRadio: Locator;
  dataBlocksAndGlobalApprovalBlocksInitiationRadio: Locator;
  allowedToBeWithdrawnCheckbox: Locator;
  goToconfigureButton: Locator;
  addBlockButton: Locator;
  addApplyFormMenu: Locator;
  configureFieldsButton: Locator;
  configureActionsButton: Locator;
  saveDraftSwitch: Locator;
  withdrawSwitch: Locator;
  preloadAssociationsDropDown: Locator;
  submitButton: Locator;
  cancelButton: Locator;
  addNodeButton: Locator;
  constructor(page: Page, triggerName: string, collectionName: string) {
    this.page = page;
    this.node = page.getByLabel(`Trigger-${triggerName}`);
    this.nodeTitle = page.getByLabel(`Trigger-${triggerName}`).getByRole('textbox');
    this.nodeConfigure = this.node.locator('>div').first();
    this.collectionDropDown = page
      .getByLabel('block-item-DataSourceCollectionCascader-workflows-Collection')
      .locator('.ant-select-selection-search-input');
    this.dataBlocksInitiationRadio = page.getByLabel('Initiate and approve in data blocks only');
    this.dataBlocksAndGlobalApprovalBlocksInitiationRadio = page.getByLabel(
      'Initiate and approve in both data blocks and global approval blocks',
    );
    this.allowedToBeWithdrawnCheckbox = page.getByLabel('Allowed to be withdrawn');
    this.goToconfigureButton = page.getByRole('button', { name: 'Go to configure' });
    this.addBlockButton = page.getByLabel(`schema-initializer-Grid-ApprovalApplyAddBlockButton-${collectionName}`);
    this.addApplyFormMenu = page.getByRole('menuitem', { name: 'Apply form' });
    this.configureFieldsButton = page.getByLabel(`schema-initializer-Grid-form:configureFields-${collectionName}`);
    this.configureActionsButton = page.getByLabel(
      `schema-initializer-ActionBar-ApprovalApplyAddActionButton-${collectionName}`,
    );
    this.saveDraftSwitch = page.getByRole('menuitem', { name: 'Save draft' }).getByRole('switch');
    this.withdrawSwitch = page.getByRole('menuitem', { name: 'Withdraw' }).getByRole('switch');
    this.preloadAssociationsDropDown = page.getByTestId('select-field-Preload associations');
    this.submitButton = page.getByLabel('action-Action-Submit-workflows');
    this.cancelButton = page.getByLabel('action-Action-Cancel-workflows');
    this.addNodeButton = this.addNodeButton = page.getByLabel('add-button', { exact: true });
  }
}

export class ApprovalPassthroughModeNode {
  readonly page: Page;
  node: Locator;
  nodeTitle: Locator;
  nodeConfigure: Locator;
  addAssigneesButton: Locator;
  addSelectAssigneesMenu: Locator;
  addQueryAssigneesMenu: Locator;
  assigneesDropDown: Locator;
  OrRadio: Locator;
  AndRadio: Locator;
  votingRadio: Locator;
  votingThresholdEditBox: Locator;
  parallellyRadio: Locator;
  sequentiallyRadio: Locator;
  goToconfigureButton: Locator;
  addBlockButton: Locator;
  addDetailsMenu: Locator;
  detailsConfigureFieldsButton: Locator;
  addActionsMenu: Locator;
  actionsConfigureFieldsButton: Locator;
  actionsConfigureActionsButton: Locator;
  addApproveButton: Locator;
  addRejectButton: Locator;
  addReturnButton: Locator;
  addNodeResult: Locator;
  submitButton: Locator;
  cancelButton: Locator;
  addNodeButton: Locator;
  constructor(page: Page, nodeName: string, collectionName: string) {
    this.page = page;
    this.node = page.getByLabel(`Approval-${nodeName}`, { exact: true });
    this.nodeTitle = page.getByLabel(`Approval-${nodeName}`, { exact: true }).getByRole('textbox');
<<<<<<< HEAD
    this.nodeConfigure = page
      .getByLabel(`Approval-${nodeName}`, { exact: true })
      .getByRole('button', { name: 'Configure' });
    this.addAssigneesButton = page.getByRole('button', { name: 'plus Add' });
=======
    this.nodeConfigure = this.node.locator('>div').first();
    this.addAssigneesButton = page.getByRole('button', { name: 'plus Add assignee' });
>>>>>>> 994ba878
    this.addSelectAssigneesMenu = page.getByRole('button', { name: 'Select assignees' });
    this.addQueryAssigneesMenu = page.getByRole('button', { name: 'Query assignees' });
    this.assigneesDropDown = page.getByTestId('select-single');
    this.OrRadio = page.getByLabel('Or', { exact: true });
    this.AndRadio = page.getByLabel('And', { exact: true });
    this.votingRadio = page.getByLabel('Voting', { exact: true });
    this.votingThresholdEditBox = page
      .getByLabel('block-item-Negotiation-workflows-Negotiation mode')
      .getByRole('spinbutton');
    this.parallellyRadio = page.getByLabel('Parallelly', { exact: true });
    this.sequentiallyRadio = page.getByLabel('Sequentially', { exact: true });
    this.goToconfigureButton = page.getByRole('button', { name: 'Go to configure' });
    this.addBlockButton = page.getByLabel('schema-initializer-Grid-ApprovalProcessAddBlockButton-workflows');
    this.addDetailsMenu = page.getByRole('menuitem', { name: 'Details' });
    this.detailsConfigureFieldsButton = page.getByLabel(
      `schema-initializer-Grid-details:configureFields-${collectionName}`,
    );
    this.addActionsMenu = page.getByRole('menuitem', { name: 'Actions' }).getByRole('switch');
    this.actionsConfigureFieldsButton = page.getByLabel('schema-initializer-Grid-FormItemInitializers-approvalRecords');
    this.actionsConfigureActionsButton = page.getByLabel(
      'schema-initializer-ActionBar-ApprovalProcessAddActionButton-approvalRecords',
    );
    this.addApproveButton = page.getByRole('menuitem', { name: 'Approve' }).getByRole('switch');
    this.addRejectButton = page.getByRole('menuitem', { name: 'Reject' }).getByRole('switch');
    this.addReturnButton = page.getByRole('menuitem', { name: 'Return' }).getByRole('switch');
    this.addNodeResult = page.getByRole('menuitem', { name: 'Node result right' });
    this.submitButton = page.getByLabel('action-Action-Submit-workflows');
    this.cancelButton = page.getByLabel('action-Action-Cancel-workflows');
    this.addNodeButton = page.getByLabel(`add-button-calculation-${nodeName}`, { exact: true });
  }
}

export class ApprovalBranchModeNode {
  readonly page: Page;
  node: Locator;
  nodeTitle: Locator;
  nodeConfigure: Locator;
  addAssigneesButton: Locator;
  addSelectAssigneesMenu: Locator;
  addQueryAssigneesMenu: Locator;
  assigneesDropDown: Locator;
  OrRadio: Locator;
  AndRadio: Locator;
  votingRadio: Locator;
  votingThresholdEditBox: Locator;
  parallellyRadio: Locator;
  sequentiallyRadio: Locator;
  goToconfigureButton: Locator;
  addBlockButton: Locator;
  addDetailsMenu: Locator;
  detailsConfigureFieldsButton: Locator;
  addActionsMenu: Locator;
  actionsConfigureFieldsButton: Locator;
  actionsConfigureActionsButton: Locator;
  addApproveButton: Locator;
  addRejectButton: Locator;
  addReturnButton: Locator;
  addNodeResult: Locator;
  submitButton: Locator;
  cancelButton: Locator;
  addNodeButton: Locator;
  addReturnBranchNodeButton: Locator;
  addRejectBranchNodeButton: Locator;
  addApproveBranchNodeButton: Locator;
  endOnRejectCheckbox: Locator;
  constructor(page: Page, nodeName: string, collectionName: string) {
    this.page = page;
    this.node = page.getByLabel(`Approval-${nodeName}`, { exact: true });
    this.nodeTitle = page.getByLabel(`Approval-${nodeName}`, { exact: true }).getByRole('textbox');
<<<<<<< HEAD
    this.nodeConfigure = page
      .getByLabel(`Approval-${nodeName}`, { exact: true })
      .getByRole('button', { name: 'Configure' });
    this.addAssigneesButton = page.getByRole('button', { name: 'plus Add' });
=======
    this.nodeConfigure = this.node.locator('>div').first();
    this.addAssigneesButton = page.getByRole('button', { name: 'plus Add assignee' });
>>>>>>> 994ba878
    this.addSelectAssigneesMenu = page.getByRole('button', { name: 'Select assignees' });
    this.addQueryAssigneesMenu = page.getByRole('button', { name: 'Query assignees' });
    this.assigneesDropDown = page.getByTestId('select-single');
    this.OrRadio = page.getByLabel('Or', { exact: true });
    this.AndRadio = page.getByLabel('And', { exact: true });
    this.votingRadio = page.getByLabel('Voting', { exact: true });
    this.votingThresholdEditBox = page
      .getByLabel('block-item-Negotiation-workflows-Negotiation mode')
      .getByRole('spinbutton');
    this.parallellyRadio = page.getByLabel('Parallelly', { exact: true });
    this.sequentiallyRadio = page.getByLabel('Sequentially', { exact: true });
    this.goToconfigureButton = page.getByRole('button', { name: 'Go to configure' });
    this.addBlockButton = page.getByLabel('schema-initializer-Grid-ApprovalProcessAddBlockButton-workflows');
    this.addDetailsMenu = page.getByRole('menuitem', { name: 'Details' });
    this.detailsConfigureFieldsButton = page.getByLabel(
      `schema-initializer-Grid-details:configureFields-${collectionName}`,
    );
    this.addActionsMenu = page.getByRole('menuitem', { name: 'Actions' }).getByRole('switch');
    this.actionsConfigureFieldsButton = page.getByLabel('schema-initializer-Grid-FormItemInitializers-approvalRecords');
    this.actionsConfigureActionsButton = page.getByLabel(
      'schema-initializer-ActionBar-ApprovalProcessAddActionButton-approvalRecords',
    );
    this.addApproveButton = page.getByRole('menuitem', { name: 'Approve' }).getByRole('switch');
    this.addRejectButton = page.getByRole('menuitem', { name: 'Reject' }).getByRole('switch');
    this.addReturnButton = page.getByRole('menuitem', { name: 'Return' }).getByRole('switch');
    this.addNodeResult = page.getByRole('menuitem', { name: 'Node result right' });
    this.submitButton = page.getByLabel('action-Action-Submit-workflows');
    this.cancelButton = page.getByLabel('action-Action-Cancel-workflows');
    this.addNodeButton = page.getByLabel(`add-button-calculation-${nodeName}`, { exact: true });
    this.addReturnBranchNodeButton = page.getByLabel(`add-button-approval-${nodeName}-1`);
    this.addApproveBranchNodeButton = page.getByLabel(`add-button-approval-${nodeName}-2`);
    this.addRejectBranchNodeButton = page.getByLabel(`add-button-approval-${nodeName}--1`);
    this.endOnRejectCheckbox = page.getByLabel('End the workflow after');
  }
}

export class ScheduleTriggerNode {
  readonly page: Page;
  node: Locator;
  nodeTitle: Locator;
  nodeConfigure: Locator;
  customTimeTriggerOptions: Locator;
  startTimeEntryBox: Locator;
  RrpeatModeDropdown: Locator;

  dataTableTimeFieldOptions: Locator;
  collectionDropDown: Locator;
  startTimeDropdown: Locator;
  submitButton: Locator;
  cancelButton: Locator;
  addNodeButton: Locator;
  constructor(page: Page, triggerName: string, collectionName: string) {
    this.page = page;
    this.node = page.getByLabel(`Trigger-${triggerName}`);
    this.nodeTitle = page.locator('textarea').filter({ hasText: triggerName });
    this.nodeConfigure = this.node.locator('>div').first();
    this.customTimeTriggerOptions = page.getByLabel('Based on certain date');
    this.startTimeEntryBox = page.getByPlaceholder('Select date');
    this.RrpeatModeDropdown = page.getByLabel('block-item-RepeatField-workflows-Repeat mode');

    this.dataTableTimeFieldOptions = page.getByLabel('Based on date field of collection');
    this.collectionDropDown = page
      .getByLabel('block-item-DataSourceCollectionCascader-workflows-Collection')
      .locator('.ant-select-selection-search-input');
    this.startTimeDropdown = page.getByLabel('block-item-OnField-workflows-Starts on');
    this.submitButton = page.getByLabel('action-Action-Submit-workflows');
    this.cancelButton = page.getByLabel('action-Action-Cancel-workflows');
    this.addNodeButton = page.getByLabel('add-button', { exact: true });
  }
}

export class CollectionTriggerNode {
  readonly page: Page;
  node: Locator;
  nodeTitle: Locator;
  nodeConfigure: Locator;
  collectionDropDown: Locator;
  triggerOnDropdown: Locator;
  submitButton: Locator;
  cancelButton: Locator;
  addNodeButton: Locator;
  constructor(page: Page, triggerName: string, collectionName: string) {
    this.page = page;
    this.node = page.getByLabel(`Trigger-${triggerName}`);
    this.nodeTitle = page.getByLabel(`Trigger-${triggerName}`).getByRole('textbox');
    this.nodeConfigure = this.node.locator('>div').first();
    // this.collectionDropDown = page.getByRole('button', { name: 'Select collection' });
    this.collectionDropDown = page
      .getByLabel('block-item-DataSourceCollectionCascader-workflows-Collection')
      .locator('.ant-select-selection-search-input');
    this.triggerOnDropdown = page
      .getByLabel('block-item-Select-workflows-Trigger on')
      .getByRole('button', { name: 'Trigger on' });
    this.submitButton = page.getByLabel('action-Action-Submit-workflows');
    this.cancelButton = page.getByLabel('action-Action-Cancel-workflows');
    this.addNodeButton = page.getByLabel('add-button', { exact: true });
  }
}

export class FormEventTriggerNode {
  readonly page: Page;
  node: Locator;
  nodeTitle: Locator;
  nodeConfigure: Locator;
  collectionDropDown: Locator;
  relationalDataDropdown: Locator;
  submitButton: Locator;
  cancelButton: Locator;
  addNodeButton: Locator;
  constructor(page: Page, triggerName: string, collectionName: string) {
    this.page = page;
    this.node = page.getByLabel(`Trigger-${triggerName}`);
    this.nodeTitle = page.getByLabel(`Trigger-${triggerName}`).getByRole('textbox');
    this.nodeConfigure = this.node.locator('>div').first();
    this.collectionDropDown = page
      .getByLabel('block-item-DataSourceCollectionCascader-workflows-Collection')
      .locator('.ant-select-selection-search-input');
    this.relationalDataDropdown = page.getByTestId('select-field-Preload associations');
    this.submitButton = page.getByLabel('action-Action-Submit-workflows');
    this.cancelButton = page.getByLabel('action-Action-Cancel-workflows');
    this.addNodeButton = page.getByLabel('add-button', { exact: true });
  }
}

export class CustomActionEventTriggerNode {
  readonly page: Page;
  node: Locator;
  nodeTitle: Locator;
  nodeConfigure: Locator;
  collectionDropDown: Locator;
  relationalDataDropdown: Locator;
  submitButton: Locator;
  cancelButton: Locator;
  addNodeButton: Locator;
  constructor(page: Page, triggerName: string, collectionName: string) {
    this.page = page;
    this.node = page.getByLabel(`Trigger-${triggerName}`);
    this.nodeTitle = page.getByLabel(`Trigger-${triggerName}`).getByRole('textbox');
    this.nodeConfigure = this.node.locator('>div').first();
    this.collectionDropDown = page
      .getByLabel('block-item-DataSourceCollectionCascader-workflows-Collection')
      .locator('.ant-select-selection-search-input');
    this.relationalDataDropdown = page.getByTestId('select-field-Preload associations');
    this.submitButton = page.getByLabel('action-Action-Submit-workflows');
    this.cancelButton = page.getByLabel('action-Action-Cancel-workflows');
    this.addNodeButton = page.getByLabel('add-button', { exact: true });
  }
}
export class CalculationNode {
  readonly page: Page;
  node: Locator;
  nodeTitle: Locator;
  nodeConfigure: Locator;
  mathCalculationEngine: Locator;
  formulaCalculationEngine: Locator;
  calculationExpression: Locator;
  submitButton: Locator;
  cancelButton: Locator;
  addNodeButton: Locator;
  constructor(page: Page, nodeName: string) {
    this.page = page;
    this.node = page.getByLabel(`Calculation-${nodeName}`, { exact: true });
    this.nodeTitle = page.getByLabel(`Calculation-${nodeName}`, { exact: true }).getByRole('textbox');
    this.nodeConfigure = this.node.locator('>div').first();
    this.mathCalculationEngine = page.getByLabel('Math.js');
    this.formulaCalculationEngine = page.getByLabel('Formula.js');
    this.calculationExpression = page.getByLabel('textbox');
    this.submitButton = page.getByLabel('action-Action-Submit-workflows');
    this.cancelButton = page.getByLabel('action-Action-Cancel-workflows');
    this.addNodeButton = page.getByLabel(`add-button-calculation-${nodeName}`, { exact: true });
  }
}

export class QueryRecordNode {
  readonly page: Page;
  node: Locator;
  nodeTitle: Locator;
  nodeConfigure: Locator;
  collectionDropDown: Locator;
  // allowMultipleDataBoxesForResults: Locator;
  addSortFieldsButton: Locator;
  pageNumberEditBox: Locator;
  pageNumberVariableButton: Locator;
  pageSizeEditBox: Locator;
  exitProcessOptionsBoxWithEmptyResult: Locator;
  singleRecordRadioButton: Locator;
  multipleRecordsRadioButton: Locator;
  submitButton: Locator;
  cancelButton: Locator;
  addNodeButton: Locator;
  constructor(page: Page, nodeName: string) {
    this.page = page;
    this.node = page.getByLabel(`Query record-${nodeName}`, { exact: true });
    this.nodeTitle = page.getByLabel(`Query record-${nodeName}`, { exact: true }).getByRole('textbox');
    this.nodeConfigure = this.node.locator('>div').first();
    this.collectionDropDown = page
      .getByLabel('block-item-DataSourceCollectionCascader-workflows-Collection')
      .locator('.ant-select-selection-search-input');
    // this.allowMultipleDataBoxesForResults = page.getByLabel('Allow multiple records as');
    this.singleRecordRadioButton = page.getByLabel('block-item-RadioWithTooltip-').getByLabel('Single record');
    this.multipleRecordsRadioButton = page.getByLabel('block-item-RadioWithTooltip-').getByLabel('Multiple records');
    this.addSortFieldsButton = page.getByRole('button', { name: 'plus Add sort field' });
    this.pageNumberEditBox = page.getByLabel('variable-constant');
    this.pageNumberVariableButton = page.getByLabel('variable-button');
    this.pageSizeEditBox = page.getByLabel('block-item-InputNumber-workflows-Page size').getByRole('spinbutton');
    this.exitProcessOptionsBoxWithEmptyResult = page.getByLabel('Exit when query result is null');
    this.submitButton = page.getByLabel('action-Action-Submit-workflows');
    this.cancelButton = page.getByLabel('action-Action-Cancel-workflows');
    this.addNodeButton = page.getByLabel(`add-button-query-${nodeName}`, { exact: true });
  }
}

export class CreateRecordNode {
  readonly page: Page;
  node: Locator;
  nodeTitle: Locator;
  nodeConfigure: Locator;
  collectionDropDown: Locator;
  addFieldsButton: Locator;
  submitButton: Locator;
  cancelButton: Locator;
  addNodeButton: Locator;
  constructor(page: Page, nodeName: string) {
    this.page = page;
    this.node = page.getByLabel(`Create record-${nodeName}`, { exact: true });
    this.nodeTitle = page.getByLabel(`Create record-${nodeName}`, { exact: true }).getByRole('textbox');
    this.nodeConfigure = this.node.locator('>div').first();
    this.collectionDropDown = page
      .getByLabel('block-item-DataSourceCollectionCascader-workflows-Collection')
      .locator('.ant-select-selection-search-input');
    this.addFieldsButton = page.getByLabel('schema-initializer-Grid-assignFieldValuesForm:configureFields');
    this.submitButton = page.getByLabel('action-Action-Submit-workflows');
    this.cancelButton = page.getByLabel('action-Action-Cancel-workflows');
    this.addNodeButton = page.getByLabel(`add-button-create-${nodeName}`, { exact: true });
  }
}

export class UpdateRecordNode {
  readonly page: Page;
  node: Locator;
  nodeTitle: Locator;
  nodeConfigure: Locator;
  collectionDropDown: Locator;
  batchUpdateModeRadio: Locator;
  articleByArticleUpdateModeRadio: Locator;
  addFieldsButton: Locator;
  submitButton: Locator;
  cancelButton: Locator;
  addNodeButton: Locator;
  constructor(page: Page, nodeName: string) {
    this.page = page;
    this.node = page.getByLabel(`Update record-${nodeName}`, { exact: true });
    this.nodeTitle = page.getByLabel(`Update record-${nodeName}`, { exact: true }).getByRole('textbox');
    this.nodeConfigure = this.node.locator('>div').first();
    this.collectionDropDown = page
      .getByLabel('block-item-DataSourceCollectionCascader-workflows-Collection')
      .locator('.ant-select-selection-search-input');
    this.batchUpdateModeRadio = page
      .getByLabel('block-item-RadioWithTooltip-workflows-Update mode')
      .getByLabel('Update in a batch');
    this.articleByArticleUpdateModeRadio = page
      .getByLabel('block-item-RadioWithTooltip-workflows-Update mode')
      .getByLabel('Update one by one');
    this.addFieldsButton = page.getByLabel('schema-initializer-Grid-assignFieldValuesForm:configureFields');
    this.submitButton = page.getByLabel('action-Action-Submit-workflows');
    this.cancelButton = page.getByLabel('action-Action-Cancel-workflows');
    this.addNodeButton = page.getByLabel(`add-button-update-${nodeName}`, { exact: true });
  }
}

export class DeleteRecordNode {
  readonly page: Page;
  node: Locator;
  nodeTitle: Locator;
  nodeConfigure: Locator;
  collectionDropDown: Locator;
  submitButton: Locator;
  cancelButton: Locator;
  addNodeButton: Locator;
  constructor(page: Page, nodeName: string) {
    this.page = page;
    this.node = page.getByLabel(`Delete record-${nodeName}`, { exact: true });
    this.nodeTitle = page.getByLabel(`Delete record-${nodeName}`, { exact: true }).getByRole('textbox');
    this.nodeConfigure = this.node.locator('>div').first();
    this.collectionDropDown = page
      .getByLabel('block-item-DataSourceCollectionCascader-workflows-Collection')
      .locator('.ant-select-selection-search-input');
    this.submitButton = page.getByLabel('action-Action-Submit-workflows');
    this.cancelButton = page.getByLabel('action-Action-Cancel-workflows');
    this.addNodeButton = page.getByLabel(`add-button-delete-${nodeName}`, { exact: true });
  }
}

export class AggregateNode {
  readonly page: Page;
  node: Locator;
  nodeTitle: Locator;
  nodeConfigure: Locator;
  countRadio: Locator;
  sumRadio: Locator;
  avgRadio: Locator;
  maxRadio: Locator;
  minRadio: Locator;
  dataTableDataRadio: Locator;
  linkedDataTableDataRadio: Locator;
  collectionDropDown: Locator;
  aggregatedFieldDropDown: Locator;
  distinctCheckBox: Locator;
  submitButton: Locator;
  cancelButton: Locator;
  addNodeButton: Locator;
  constructor(page: Page, nodeName: string) {
    this.page = page;
    this.node = page.getByLabel(`Aggregate-${nodeName}`, { exact: true });
    this.nodeTitle = page.getByLabel(`Aggregate-${nodeName}`, { exact: true }).getByRole('textbox');
    this.nodeConfigure = this.node.locator('>div').first();
    this.countRadio = page.getByLabel('COUNT');
    this.sumRadio = page.getByLabel('SUM', { exact: true });
    this.avgRadio = page.getByLabel('AVG', { exact: true });
    this.maxRadio = page.getByLabel('MAX', { exact: true });
    this.minRadio = page.getByLabel('MIN', { exact: true });
    this.dataTableDataRadio = page.getByLabel('Data of collection');
    this.linkedDataTableDataRadio = page.getByLabel('Data of associated collection');
    this.collectionDropDown = page
      .getByLabel('block-item-DataSourceCollectionCascader-workflows-Data of collection')
      .locator('.ant-select-selection-search-input');
    this.aggregatedFieldDropDown = page
      .getByLabel('block-item-FieldsSelect-workflows-Field to aggregate')
      .locator('.ant-select-selection-search-input');
    this.distinctCheckBox = page
      .getByLabel('block-item-Checkbox-workflows-Distinct')
      .locator('input.ant-checkbox-input[type="checkbox"]');
    this.submitButton = page.getByLabel('action-Action-Submit-workflows');
    this.cancelButton = page.getByLabel('action-Action-Cancel-workflows');
    this.addNodeButton = page.getByLabel(`add-button-aggregate-${nodeName}`, { exact: true });
  }
}

export class ManualNode {
  readonly page: Page;
  node: Locator;
  nodeTitle: Locator;
  nodeConfigure: Locator;
  assigneesDropDown: Locator;
  configureUserInterfaceButton: Locator;
  addBlockButton: Locator;
  triggerDataMenu: Locator;
  nodeDataMenu: Locator;
  customFormMenu: Locator;
  createRecordFormMenu: Locator;
  updateRecordFormMenu: Locator;
  submitButton: Locator;
  cancelButton: Locator;
  addNodeButton: Locator;
  constructor(page: Page, nodeName: string) {
    this.page = page;
    this.node = page.getByLabel(`Manual-${nodeName}`, { exact: true });
    this.nodeTitle = page.getByLabel(`Manual-${nodeName}`, { exact: true }).getByRole('textbox');
    this.nodeConfigure = this.node.locator('>div').first();
    this.assigneesDropDown = page.getByTestId('select-single');
    this.configureUserInterfaceButton = page.getByRole('button', { name: 'Configure user interface' });
    this.addBlockButton = page.getByLabel(
      'schema-initializer-Grid-workflowManual:popup:configureUserInterface:addBlock-workflows',
    );
    this.triggerDataMenu = page.getByRole('menuitem', { name: 'Trigger data' });
    this.nodeDataMenu = page.getByRole('menuitem', { name: 'Node result right' });
    this.customFormMenu = page.getByRole('menuitem', { name: 'Custom form' });
    this.createRecordFormMenu = page.getByRole('menuitem', { name: 'Create record form right' });
    this.updateRecordFormMenu = page.getByRole('menuitem', { name: 'Update record form right' });
    this.submitButton = page.getByLabel('action-Action-Submit-workflows');
    this.cancelButton = page.getByLabel('action-Action-Cancel-workflows');
    this.addNodeButton = page.getByLabel(`add-button-manual-${nodeName}`, { exact: true });
  }
}

export class ConditionYesNode {
  readonly page: Page;
  node: Locator;
  nodeTitle: Locator;
  nodeConfigure: Locator;
  basicRadio: Locator;
  mathRadio: Locator;
  formulaRadio: Locator;
  conditionExpressionEditBox: Locator;
  submitButton: Locator;
  cancelButton: Locator;
  addNodeButton: Locator;
  constructor(page: Page, nodeName: string) {
    this.page = page;
    this.node = page.getByLabel(`Condition-${nodeName}`, { exact: true });
    this.nodeTitle = page.getByLabel(`Condition-${nodeName}`, { exact: true }).getByRole('textbox');
    this.nodeConfigure = this.node.locator('>div').first();
    this.conditionExpressionEditBox = page.getByLabel('textbox');
    // await page.getByLabel('variable-constant').first().click();
    // await page.getByLabel('variable-button').first().click();
    // await page.getByLabel('select-operator-calc').first().click();
    // await page.getByRole('option', { name: '=' }).click();
    // await page.getByLabel('variable-constant').nth(1).click();
    // await page.getByLabel('variable-button').nth(1).click();
    this.basicRadio = page.getByLabel('Basic');
    this.mathRadio = page.getByLabel('Math.js');
    this.formulaRadio = page.getByLabel('Formula.js');
    this.submitButton = page.getByLabel('action-Action-Submit-workflows');
    this.cancelButton = page.getByLabel('action-Action-Cancel-workflows');
    this.addNodeButton = page.getByLabel(`add-button-condition-${nodeName}`, { exact: true });
  }
}

export class ConditionBranchNode {
  readonly page: Page;
  node: Locator;
  nodeTitle: Locator;
  nodeConfigure: Locator;
  basicRadio: Locator;
  mathRadio: Locator;
  formulaRadio: Locator;
  conditionExpressionEditBox: Locator;
  submitButton: Locator;
  cancelButton: Locator;
  addNoBranchNode: Locator;
  addYesBranchNode: Locator;
  addNodeButton: Locator;
  constructor(page: Page, nodeName: string) {
    this.page = page;
    this.node = page.getByLabel(`Condition-${nodeName}`, { exact: true });
    this.nodeTitle = page.getByLabel(`Condition-${nodeName}`, { exact: true }).getByRole('textbox');
    this.nodeConfigure = this.node.locator('>div').first();
    this.conditionExpressionEditBox = page.getByLabel('textbox');
    this.submitButton = page.getByLabel('action-Action-Submit-workflows');
    this.cancelButton = page.getByLabel('action-Action-Cancel-workflows');
    this.addNodeButton = page.getByLabel(`add-button-condition-${nodeName}`, { exact: true });
    this.basicRadio = page.getByLabel('Basic');
    this.mathRadio = page.getByLabel('Math.js');
    this.formulaRadio = page.getByLabel('Formula.js');
    this.addNoBranchNode = page.getByLabel(`add-button-condition-${nodeName}-0`);
    this.addYesBranchNode = page.getByLabel(`add-button-condition-${nodeName}-1`);
  }
}

export class SQLNode {
  readonly page: Page;
  node: Locator;
  nodeTitle: Locator;
  nodeConfigure: Locator;
  sqlEditBox: Locator;
  submitButton: Locator;
  cancelButton: Locator;
  addNodeButton: Locator;
  constructor(page: Page, nodeName: string) {
    this.page = page;
    this.node = page.getByLabel(`SQL action-${nodeName}`, { exact: true });
    this.nodeTitle = page.getByLabel(`SQL action-${nodeName}`, { exact: true }).getByRole('textbox');
    this.nodeConfigure = this.node.locator('>div').first();
    this.sqlEditBox = page.getByLabel('block-item-WorkflowVariableRawTextArea-workflows-SQL').getByRole('textbox');
    this.submitButton = page.getByLabel('action-Action-Submit-workflows');
    this.cancelButton = page.getByLabel('action-Action-Cancel-workflows');
    this.addNodeButton = page.getByLabel(`add-button-sql-${nodeName}`, { exact: true });
  }
}

export class ParallelBranchNode {
  readonly page: Page;
  node: Locator;
  nodeTitle: Locator;
  nodeConfigure: Locator;
  addBranchButton: Locator;
  allSucceededRadio: Locator;
  anySucceededRadio: Locator;
  anySucceededOrFailedRadio: Locator;
  submitButton: Locator;
  cancelButton: Locator;
  addNodeButton: Locator;
  constructor(page: Page, nodeName: string) {
    this.page = page;
    this.node = page.getByLabel(`Parallel branch-${nodeName}`, { exact: true });
    this.nodeTitle = page.locator('textarea').filter({ hasText: nodeName });
    this.nodeConfigure = this.node.locator('>div').first();
    this.addBranchButton = page.getByLabel(`add-button-parallel-${nodeName}-add-branch`, { exact: true });
    this.allSucceededRadio = page.getByLabel('All succeeded', { exact: true });
    this.anySucceededRadio = page.getByLabel('Any succeeded', { exact: true });
    this.anySucceededOrFailedRadio = page.getByLabel('Any succeeded or failed', { exact: true });
    this.submitButton = page.getByLabel('action-Action-Submit-workflows');
    this.cancelButton = page.getByLabel('action-Action-Cancel-workflows');
    this.addNodeButton = page.getByLabel(`add-button-parallel-${nodeName}`, { exact: true });
  }
}

export default module.exports = {
  CreateWorkFlow,
  EditWorkFlow,
  WorkflowManagement,
  WorkflowListRecords,
  ApprovalTriggerNode,
  ApprovalPassthroughModeNode,
  ScheduleTriggerNode,
  CollectionTriggerNode,
  FormEventTriggerNode,
  CalculationNode,
  QueryRecordNode,
  CreateRecordNode,
  UpdateRecordNode,
  DeleteRecordNode,
  AggregateNode,
  ManualNode,
  ConditionYesNode,
  ConditionBranchNode,
  SQLNode,
  ParallelBranchNode,
  ApprovalBranchModeNode,
  CustomActionEventTriggerNode,
};<|MERGE_RESOLUTION|>--- conflicted
+++ resolved
@@ -168,15 +168,8 @@
     this.page = page;
     this.node = page.getByLabel(`Approval-${nodeName}`, { exact: true });
     this.nodeTitle = page.getByLabel(`Approval-${nodeName}`, { exact: true }).getByRole('textbox');
-<<<<<<< HEAD
-    this.nodeConfigure = page
-      .getByLabel(`Approval-${nodeName}`, { exact: true })
-      .getByRole('button', { name: 'Configure' });
+    this.nodeConfigure = this.node.locator('>div').first();
     this.addAssigneesButton = page.getByRole('button', { name: 'plus Add' });
-=======
-    this.nodeConfigure = this.node.locator('>div').first();
-    this.addAssigneesButton = page.getByRole('button', { name: 'plus Add assignee' });
->>>>>>> 994ba878
     this.addSelectAssigneesMenu = page.getByRole('button', { name: 'Select assignees' });
     this.addQueryAssigneesMenu = page.getByRole('button', { name: 'Query assignees' });
     this.assigneesDropDown = page.getByTestId('select-single');
@@ -246,15 +239,8 @@
     this.page = page;
     this.node = page.getByLabel(`Approval-${nodeName}`, { exact: true });
     this.nodeTitle = page.getByLabel(`Approval-${nodeName}`, { exact: true }).getByRole('textbox');
-<<<<<<< HEAD
-    this.nodeConfigure = page
-      .getByLabel(`Approval-${nodeName}`, { exact: true })
-      .getByRole('button', { name: 'Configure' });
+    this.nodeConfigure = this.node.locator('>div').first();
     this.addAssigneesButton = page.getByRole('button', { name: 'plus Add' });
-=======
-    this.nodeConfigure = this.node.locator('>div').first();
-    this.addAssigneesButton = page.getByRole('button', { name: 'plus Add assignee' });
->>>>>>> 994ba878
     this.addSelectAssigneesMenu = page.getByRole('button', { name: 'Select assignees' });
     this.addQueryAssigneesMenu = page.getByRole('button', { name: 'Query assignees' });
     this.assigneesDropDown = page.getByTestId('select-single');
